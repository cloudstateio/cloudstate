import java.io.File

import sbt.Keys.{developers, scmInfo}
import sbt.url

inThisBuild(
  Seq(
    organization := "io.cloudstate",
    scalaVersion := "2.13.3",
    organizationName := "Lightbend Inc.",
    organizationHomepage := Some(url("https://lightbend.com")),
    startYear := Some(2019),
    licenses += ("Apache-2.0", new URL("https://www.apache.org/licenses/LICENSE-2.0.txt")),
    homepage := Some(url("https://cloudstate.io")),
    scmInfo := Some(
        ScmInfo(
          url("https://github.com/cloudstateio/cloudstate"),
          "scm:git@github.com:cloudstateio/cloudstate.git"
        )
      ),
    developers := List(
        Developer(id = "jroper", name = "James Roper", email = "james@jazzy.id.au", url = url("https://jazzy.id.au")),
        Developer(id = "viktorklang",
                  name = "Viktor Klang",
                  email = "viktor.klang@gmail.com",
                  url = url("https://viktorklang.com"))
      ),
    scalafmtOnCompile := true,
    closeClassLoaders := false
  )
)

name := "cloudstate"

val GrpcJavaVersion = "1.30.2" // Note: sync with gRPC version in Akka gRPC
// Unfortunately we need to downgrade grpc-netty-shaded
// in the proxy until we have a fix to make it work with
// native-image
val GrpcNettyShadedVersion = "1.28.1"
val GraalAkkaVersion = "0.5.0"
val AkkaVersion = "2.6.8"
val AkkaHttpVersion = "10.1.12" // Note: sync with Akka HTTP version in Akka gRPC
val AkkaManagementVersion = "1.0.8"
val AkkaPersistenceCassandraVersion = "0.102"
val AkkaPersistenceSpannerVersion = "1.0.0-RC3"
val PrometheusClientVersion = "0.9.0"
val ScalaTestVersion = "3.0.8"
val ProtobufVersion = "3.11.4" // Note: sync with Protobuf version in Akka gRPC and ScalaPB
val JacksonDatabindVersion = "2.9.10.5"
val Slf4jSimpleVersion = "1.7.30"
val GraalVersion = "20.1.0"
val DockerBaseImageVersion = "adoptopenjdk/openjdk11:debianslim-jre"
val DockerBaseImageJavaLibraryPath = "${JAVA_HOME}/lib"
val SlickVersion = "3.3.2"
val SlickHikariVersion = "3.3.2"

val excludeTheseDependencies: Seq[ExclusionRule] = Seq(
  ExclusionRule("io.netty", "netty"), // grpc-java is using grpc-netty-shaded
  ExclusionRule("io.aeron"), // we're using Artery-TCP
  ExclusionRule("org.agrona") // and we don't need this either
)

def akkaDependency(name: String, excludeThese: ExclusionRule*) =
  "com.typesafe.akka" %% name % AkkaVersion excludeAll ((excludeTheseDependencies ++ excludeThese): _*)

def akkaHttpDependency(name: String, excludeThese: ExclusionRule*) =
  "com.typesafe.akka" %% name % AkkaHttpVersion excludeAll ((excludeTheseDependencies ++ excludeThese): _*)

def akkaManagementDependency(name: String, excludeThese: ExclusionRule*) =
  "com.lightbend.akka.management" %% name % AkkaManagementVersion excludeAll ((excludeTheseDependencies ++ excludeThese): _*)

def akkaDiscoveryDependency(name: String, excludeThese: ExclusionRule*) =
  "com.lightbend.akka.discovery" %% name % AkkaManagementVersion excludeAll ((excludeTheseDependencies ++ excludeThese): _*)

def akkaPersistenceCassandraDependency(name: String, excludeThese: ExclusionRule*) =
  "com.typesafe.akka" %% name % AkkaPersistenceCassandraVersion excludeAll ((excludeTheseDependencies ++ excludeThese): _*)

def common: Seq[Setting[_]] = automateHeaderSettings(Compile, Test) ++ Seq(
  headerMappings := headerMappings.value ++ Seq(
      de.heikoseeberger.sbtheader.FileType("proto") -> HeaderCommentStyle.cppStyleLineComment,
      de.heikoseeberger.sbtheader.FileType("js") -> HeaderCommentStyle.cStyleBlockComment
    ),
  // Akka gRPC overrides the default ScalaPB setting including the file base name, let's override it right back.
  akkaGrpcCodeGeneratorSettings := Seq(),
  headerSources / excludeFilter := (headerSources / excludeFilter).value || "package-info.java",
  headerResources / excludeFilter := (headerResources / excludeFilter).value || {
      val googleProtos = ((baseDirectory in ThisBuild).value / "protocols" / "frontend" / "google").getCanonicalPath
      new SimpleFileFilter(_.getCanonicalPath startsWith googleProtos)
    },
  fork in Test := true,
  javaOptions in Test ++= Seq("-Xms1G", "-XX:+CMSClassUnloadingEnabled", "-XX:+UseConcMarkSweepGC")
)

// Include sources from the npm projects
headerSources in Compile ++= {
  val nodeSupport = baseDirectory.value / "node-support"
  val jsShoppingCart = baseDirectory.value / "samples" / "js-shopping-cart"

  Seq(
    nodeSupport / "src" ** "*.js",
    nodeSupport * "*.js",
    jsShoppingCart * "*.js",
    jsShoppingCart / "test" ** "*.js"
  ).flatMap(_.get)
}

lazy val root = (project in file("."))
  .enablePlugins(NoPublish)
// Don't forget to add your sbt module here!
// A missing module here can lead to failing Travis test results
  .aggregate(
    `protocols`,
    `proxy`,
    `java-support`,
    `java-support-docs`,
    `java-support-tck`,
    `java-shopping-cart`,
    `java-crud-shopping-cart`,
    `java-pingpong`,
    `akka-client`,
    operator,
    testkit,
    `tck`,
    `graal-tools`
  )
  .settings(common)

val cloudstateProtocolsName = "cloudstate-protocols"
val cloudstateTCKProtocolsName = "cloudstate-tck-protocols"

lazy val protocols = (project in file("protocols"))
  .enablePlugins(NoPublish)
  .settings(
    name := "protocols",
    packageBin in Compile := {
      val base = baseDirectory.value
      val cloudstateProtos = base / s"$cloudstateProtocolsName.zip"
      val cloudstateTCKProtos = base / s"$cloudstateTCKProtocolsName.zip"

      def archiveStructure(topDirName: String, files: PathFinder): Seq[(File, String)] =
        files pair Path.relativeTo(base) map {
          case (f, s) => (f, s"$topDirName${File.separator}$s")
        }

      // Common Language Support Proto Dependencies
      IO.zip(
        archiveStructure(cloudstateProtocolsName,
                         (base / "frontend" ** "*.proto" +++
                         base / "protocol" ** "*.proto")),
        cloudstateProtos
      )

      // Common TCK Language Support Proto Dependencies
      IO.zip(archiveStructure(cloudstateTCKProtocolsName, base / "example" ** "*.proto"), cloudstateTCKProtos)

      cloudstateProtos
    },
    cleanFiles ++= Seq(
        baseDirectory.value / s"$cloudstateProtocolsName.zip",
        baseDirectory.value / s"$cloudstateTCKProtocolsName.zip"
      )
  )

lazy val proxyDockerBuild = settingKey[Option[(String, Option[String])]](
  "Docker artifact name and configuration file which gets overridden by the buildProxy command"
)

def dockerSettings: Seq[Setting[_]] = Seq(
  proxyDockerBuild := None,
  dockerUpdateLatest := true,
  dockerRepository := sys.props.get("docker.registry"),
  dockerUsername := sys.props.get("docker.username").orElse(Some("cloudstateio")).filter(_ != ""),
  dockerBaseImage := DockerBaseImageVersion,
  // when using tags like latest, uncomment below line, so that local cache will not be used.
  //  dockerBuildOptions += "--no-cache",
  dockerAlias := {
    val old = dockerAlias.value
    proxyDockerBuild.value match {
      case Some((dockerName, _)) => old.withName(dockerName)
      case None => old
    }
  },
  dockerAliases := {
    val old = dockerAliases.value
    val single = dockerAlias.value
    // If a tag is explicitly configured, publish that, otherwise if it's a snapshot, just publish latest, otherwise,
    // publish both latest and the version
    sys.props.get("docker.tag") match {
      case some @ Some(_) => Seq(single.withTag(some))
      case _ if isSnapshot.value => Seq(single.withTag(Some("latest")))
      case _ => old
    }
  },
  // For projects that we publish using Docker, disable the generation of java/scaladocs
  publishArtifact in (Compile, packageDoc) := false
)

def buildProxyHelp(commandName: String, name: String) =
  Help(
    (s"$commandName <task>",
     s"Execute the given docker scoped task (eg, publishLocal or publish) for the $name build of the proxy.")
  )

def buildProxyCommand(commandName: String,
                      project: => Project,
                      name: String,
                      configResource: Option[String],
                      native: Boolean): Command = {
  val cn =
    if (native) s"dockerBuildNative$commandName"
    else s"dockerBuild$commandName"
  val imageName =
    if (native) s"native-$name"
    else name
  val configResourceSetting = configResource match {
    case Some(resource) => "Some(\"" + resource + "\")"
    case None => "None"
  }
  Command.single(
    cn,
    buildProxyHelp(cn, name)
  ) { (state, command) =>
    List(
      s"""set proxyDockerBuild in `${project.id}` := Some(("cloudstate-proxy-$imageName", $configResourceSetting))""",
      s"""set graalVMDockerPublishLocalBuild in ThisBuild := $native""",
      s"${project.id}/docker:$command",
      s"set proxyDockerBuild in `${project.id}` := None"
    ) ::: state
  }
}

commands ++= Seq(
  buildProxyCommand("DevMode", `proxy-core`, "dev-mode", Some("dev-mode.conf"), true),
  buildProxyCommand("DevMode", `proxy-core`, "dev-mode", Some("dev-mode.conf"), false),
  buildProxyCommand("NoStore", `proxy-core`, "no-store", Some("no-store.conf"), true),
  buildProxyCommand("NoStore", `proxy-core`, "no-store", Some("no-store.conf"), false),
  buildProxyCommand("InMemory", `proxy-core`, "in-memory", Some("in-memory.conf"), true),
  buildProxyCommand("InMemory", `proxy-core`, "in-memory", Some("in-memory.conf"), false),
  buildProxyCommand("Cassandra", `proxy-cassandra`, "cassandra", None, true),
  buildProxyCommand("Cassandra", `proxy-cassandra`, "cassandra", None, false),
  buildProxyCommand("Spanner", `proxy-spanner`, "spanner", None, true),
  buildProxyCommand("Spanner", `proxy-spanner`, "spanner", None, false),
  buildProxyCommand("Postgres", `proxy-postgres`, "postgres", None, true),
  buildProxyCommand("Postgres", `proxy-postgres`, "postgres", None, false),
  Command.single("dockerBuildAllNonNative", buildProxyHelp("dockerBuildAllNonNative", "all non native")) {
    (state, command) =>
      List("DevMode", "NoStore", "InMemory", "Cassandra", "Postgres", "Spanner")
        .map(c => s"dockerBuild$c $command") ::: state
  },
  Command.single("dockerBuildAllNative", buildProxyHelp("dockerBuildAllNative", "all native")) { (state, command) =>
    List("DevMode", "NoStore", "InMemory", "Cassandra", "Postgres", "Spanner")
      .map(c => s"dockerBuildNative$c $command") ::: state
  }
)

// Shared settings for native image and docker builds
def nativeImageDockerSettings: Seq[Setting[_]] = dockerSettings ++ Seq(
  // If this is Some(…): run the native-image generation inside a Docker image
  // If this is None: run the native-image generation using a local GraalVM installation
  graalVMVersion := Some(GraalVersion + "-java11"), // make sure we use the java11 version
  graalVMNativeImageOptions ++= sharedNativeImageSettings({
      graalVMVersion.value match {
        case Some(_) => new File("/opt/docker/graal-resources/")
        case None => baseDirectory.value / "src" / "graal"
      }
    }, graalVMBuildServer.value),
  dockerEntrypoint := {
    val old = dockerEntrypoint.value
    val withLibraryPath = if (graalVMDockerPublishLocalBuild.value) {
      old :+ s"-Djava.library.path=${DockerBaseImageJavaLibraryPath}"
    } else old
    proxyDockerBuild.value match {
      case Some((_, Some(configResource))) => withLibraryPath :+ s"-Dconfig.resource=$configResource"
      case _ => withLibraryPath
    }
  }
)

def assemblySettings(jarName: String) =
  Seq(
    mainClass in assembly := (mainClass in Compile).value,
    assemblyJarName in assembly := jarName,
    test in assembly := {},
    // logLevel in assembly := Level.Debug,
    assemblyMergeStrategy in assembly := {
      /*ADD CUSTOMIZATIONS HERE*/
      case PathList("META-INF", "io.netty.versions.properties") => MergeStrategy.last
      case PathList(ps @ _*) if ps.last endsWith ".proto" => MergeStrategy.last
      case "module-info.class" => MergeStrategy.discard
      case "META-INF/native-image/com.typesafe.akka/dynamic-from-reference-conf/reflect-config.json" =>
        MergeStrategy.discard
      case x =>
        val oldStrategy = (assemblyMergeStrategy in assembly).value
        oldStrategy(x)
    }
  )

def sharedNativeImageSettings(targetDir: File, buildServer: Boolean) = Seq(
  //"-O1", // Optimization level
  "-H:ResourceConfigurationFiles=" + targetDir / "resource-config.json",
  "-H:ReflectionConfigurationFiles=" + targetDir / "reflect-config.json",
  "-H:DynamicProxyConfigurationFiles=" + targetDir / "proxy-config.json",
  "-H:IncludeResources=.+\\.conf",
  "-H:IncludeResources=.+\\.properties",
  "-H:+AllowVMInspection",
  "-H:-RuntimeAssertions",
  "-H:+RemoveSaturatedTypeFlows", // GraalVM native-image 20.1 feature which speeds up the build time
  "-H:+ReportExceptionStackTraces",
  // "-H:+PrintAnalysisCallTree", // Uncomment to dump the entire call graph, useful for debugging native-image failing builds
  //"-H:ReportAnalysisForbiddenType=java.lang.invoke.MethodHandleImpl$AsVarargsCollector", // Uncomment and specify a type which will break analysis, useful to figure out reachability
  "-H:-PrintUniverse", // if "+" prints out all classes which are included
  "-H:-NativeArchitecture", // if "+" Compiles the native image to customize to the local CPU arch
  "-H:Class=" + "io.cloudstate.proxy.CloudStateProxyMain",
  // build server is disabled for docker builds by default (and native-image will use 80% of available memory in docker)
  // for local (non-docker) builds, can be disabled with `set graalVMBuildServer := false` to avoid potential cache problems
  if (buildServer) "--verbose-server" else "--no-server",
  //"--debug-attach=5005", // Debugger makes a ton of sense to use to debug SubstrateVM
  "--verbose",
  "--report-unsupported-elements-at-runtime", // Hopefully a self-explanatory flag FIXME comment this option out once AffinityPool is gone
  "--enable-url-protocols=http,https",
  "--allow-incomplete-classpath",
  "--no-fallback",
  "--initialize-at-build-time"
  + Seq(
    "org.slf4j",
    "scala",
    "akka.dispatch.affinity",
    "akka.util",
    "com.google.Protobuf"
  ).mkString("=", ",", ""),
  "--initialize-at-run-time" +
  Seq(
    "com.typesafe.config.impl.ConfigImpl",
    "com.typesafe.config.impl.ConfigImpl$EnvVariablesHolder",
    "com.typesafe.config.impl.ConfigImpl$SystemPropertiesHolder",
    "com.typesafe.config.impl.ConfigImpl$LoaderCacheHolder",
    "akka.actor.ActorCell", // Do not initialize the actor system until runtime (native-image)
    // These are to make up for the lack of shaded configuration for svm/native-image in grpc-netty-shaded
    "com.sun.jndi.dns.DnsClient",
    "com.typesafe.sslconfig.ssl.tracing.TracingSSLContext",
    "io.grpc.netty.shaded.io.netty.handler.codec.http2.Http2CodecUtil",
    "io.grpc.netty.shaded.io.netty.handler.codec.http2.DefaultHttp2FrameWriter",
    "io.grpc.netty.shaded.io.netty.handler.codec.http.HttpObjectEncoder",
    "io.grpc.netty.shaded.io.netty.handler.codec.http.websocketx.WebSocket00FrameEncoder",
    "io.grpc.netty.shaded.io.netty.handler.ssl.util.ThreadLocalInsecureRandom",
    "io.grpc.netty.shaded.io.netty.handler.ssl.ConscryptAlpnSslEngine",
    "io.grpc.netty.shaded.io.netty.handler.ssl.JettyNpnSslEngine",
    "io.grpc.netty.shaded.io.netty.handler.ssl.ReferenceCountedOpenSslEngine",
    "io.grpc.netty.shaded.io.netty.handler.ssl.JdkNpnApplicationProtocolNegotiator",
    "io.grpc.netty.shaded.io.netty.handler.ssl.ReferenceCountedOpenSslServerContext",
    "io.grpc.netty.shaded.io.netty.handler.ssl.ReferenceCountedOpenSslClientContext",
    "io.grpc.netty.shaded.io.netty.handler.ssl.util.BouncyCastleSelfSignedCertGenerator",
    "io.grpc.netty.shaded.io.netty.handler.ssl.ReferenceCountedOpenSslContext",
    "io.grpc.netty.shaded.io.netty.channel.socket.nio.NioSocketChannel"
  ).mkString("=", ",", "")
)

lazy val `proxy` = (project in file("proxy"))
  .enablePlugins(NoPublish)
  .aggregate(
    `proxy-core`,
    `proxy-cassandra`,
    `proxy-jdbc`,
    `proxy-postgres`,
    `proxy-spanner`,
    `proxy-tests`
  )

lazy val `proxy-core` = (project in file("proxy/core"))
  .enablePlugins(DockerPlugin, AkkaGrpcPlugin, AssemblyPlugin, GraalVMPlugin, BuildInfoPlugin)
  .dependsOn(
    `graal-tools` % Provided, // Only needed for compilation
    testkit % Test
  )
  .settings(
    common,
    name := "cloudstate-proxy-core",
    buildInfoKeys := Seq[BuildInfoKey](name, version),
    buildInfoPackage := "io.cloudstate.proxy",
    dependencyOverrides += "io.grpc" % "grpc-netty-shaded" % GrpcNettyShadedVersion,
    libraryDependencies ++= Seq(
        // Since we exclude Aeron, we also exclude its transitive Agrona dependency, so we need to manually add it HERE
        "org.agrona" % "agrona" % "0.9.29",
        akkaDependency("akka-remote"),
        // For Eventing support of Google Pubsub
        "com.google.api.grpc" % "grpc-google-cloud-pubsub-v1" % "0.12.0" % "protobuf", // ApacheV2
        "io.grpc" % "grpc-auth" % GrpcJavaVersion, // ApacheV2
        "com.google.auth" % "google-auth-library-oauth2-http" % "0.15.0", // BSD 3-clause
        akkaDependency("akka-persistence"),
        akkaDependency("akka-persistence-query"),
        akkaDependency("akka-stream"),
        akkaDependency("akka-slf4j"),
        akkaDependency("akka-discovery"),
        akkaHttpDependency("akka-http"),
        akkaHttpDependency("akka-http-spray-json"),
        akkaHttpDependency("akka-http-core"),
        akkaHttpDependency("akka-http2-support"),
        akkaDependency("akka-cluster-sharding", ExclusionRule("org.lmdbjava", "lmdbjava")),
        akkaManagementDependency("akka-management-cluster-bootstrap"),
        akkaDiscoveryDependency("akka-discovery-kubernetes-api"),
        "com.google.protobuf" % "protobuf-java" % ProtobufVersion % "protobuf",
        "com.google.protobuf" % "protobuf-java-util" % ProtobufVersion,
        "org.scalatest" %% "scalatest" % ScalaTestVersion % Test,
        akkaDependency("akka-testkit") % Test,
        akkaDependency("akka-stream-testkit") % Test,
        akkaHttpDependency("akka-http-testkit") % Test,
        "com.thesamet.scalapb" %% "scalapb-runtime" % scalapb.compiler.Version.scalapbVersion % "protobuf",
        "io.prometheus" % "simpleclient" % PrometheusClientVersion,
        "io.prometheus" % "simpleclient_common" % PrometheusClientVersion,
        "org.slf4j" % "slf4j-simple" % Slf4jSimpleVersion,
        //"ch.qos.logback"                 % "logback-classic"                   % "1.2.3", // Doesn't work well with SubstrateVM: https://github.com/vmencik/akka-graal-native/blob/master/README.md#logging
        "com.typesafe.slick" %% "slick" % SlickVersion,
        "com.typesafe.slick" %% "slick-hikaricp" % SlickHikariVersion,
      ),
    PB.protoSources in Compile ++= {
      val baseDir = (baseDirectory in ThisBuild).value / "protocols"
      Seq(baseDir / "frontend", baseDir / "protocol")
    },
    // For Google Cloud Pubsub API
    PB.protoSources in Compile += target.value / "protobuf_external" / "google" / "pubsub" / "v1",
    mainClass in Compile := Some("io.cloudstate.proxy.CloudStateProxyMain"),
    dockerSettings,
    fork in run := true,
    // In memory journal by default
    javaOptions in run ++= Seq("-Dconfig.resource=dev-mode.conf"),
    assemblySettings("akka-proxy.jar"),
    nativeImageDockerSettings
  )

lazy val `proxy-spanner` = (project in file("proxy/spanner"))
  .enablePlugins(DockerPlugin, GraalVMPlugin)
  .dependsOn(
    `proxy-core`,
    `graal-tools` % Provided // only needed for compilation
  )
  .settings(
    common,
    name := "cloudstate-proxy-spanner",
    dependencyOverrides += "io.grpc" % "grpc-netty-shaded" % GrpcNettyShadedVersion,
    libraryDependencies ++= Seq(
        "com.lightbend.akka" %% "akka-persistence-spanner" % AkkaPersistenceSpannerVersion,
        akkaDependency("akka-cluster-typed"), // Transitive dependency of akka-persistence-spanner
        akkaDependency("akka-persistence-typed") // Transitive dependency of akka-persistence-spanner
      ),
    fork in run := true,
    mainClass in Compile := Some("io.cloudstate.proxy.spanner.CloudstateSpannerProxyMain"),
    assemblySettings("akka-proxy.jar"),
    nativeImageDockerSettings,
    graalVMNativeImageOptions ++= Seq()
  )

lazy val `proxy-cassandra` = (project in file("proxy/cassandra"))
  .enablePlugins(DockerPlugin, GraalVMPlugin)
  .dependsOn(
    `proxy-core`,
    `graal-tools` % Provided // only needed for compilation
  )
  .settings(
    common,
    name := "cloudstate-proxy-cassandra",
    dependencyOverrides += "io.grpc" % "grpc-netty-shaded" % GrpcNettyShadedVersion,
    libraryDependencies ++= Seq(
        akkaPersistenceCassandraDependency("akka-persistence-cassandra", ExclusionRule("com.github.jnr")),
        akkaPersistenceCassandraDependency("akka-persistence-cassandra-launcher") % Test
      ),
    fork in run := true,
    mainClass in Compile := Some("io.cloudstate.proxy.CloudStateProxyMain"),
    nativeImageDockerSettings,
    graalVMNativeImageOptions ++= Seq(
        "-H:IncludeResourceBundles=com.datastax.driver.core.Driver"
      )
  )

lazy val `proxy-jdbc` = (project in file("proxy/jdbc"))
  .dependsOn(
    `proxy-core`,
    `graal-tools` % Provided // only needed for compilation
  )
  .settings(
    common,
    name := "cloudstate-proxy-jdbc",
    dependencyOverrides += "io.grpc" % "grpc-netty-shaded" % GrpcNettyShadedVersion,
    libraryDependencies ++= Seq(
        //"com.typesafe.slick" %% "slick" % SlickVersion, // should be here for CRUD native support!!
        //"com.typesafe.slick" %% "slick-hikaricp" % SlickHikariVersion, // should be here for CRUD native support!!
        "com.github.dnvriend" %% "akka-persistence-jdbc" % "3.5.2"
      ),
    fork in run := true,
    mainClass in Compile := Some("io.cloudstate.proxy.CloudStateProxyMain")
  )

lazy val `proxy-postgres` = (project in file("proxy/postgres"))
  .enablePlugins(DockerPlugin, GraalVMPlugin, AssemblyPlugin)
  .dependsOn(
    `proxy-jdbc`,
    `graal-tools` % Provided // only needed for compilation
  )
  .settings(
    common,
    name := "cloudstate-proxy-postgres",
    dependencyOverrides += "io.grpc" % "grpc-netty-shaded" % GrpcNettyShadedVersion,
    libraryDependencies ++= Seq(
        "org.postgresql" % "postgresql" % "42.2.6"
      ),
    fork in run := true,
    mainClass in Compile := Some("io.cloudstate.proxy.jdbc.CloudStateJdbcProxyMain"),
    // If run by sbt, run in dev mode
    javaOptions in run += "-Dcloudstate.proxy.dev-mode-enabled=true",
    assemblySettings("akka-proxy.jar"),
    nativeImageDockerSettings,
    graalVMNativeImageOptions ++= Seq(
        "--initialize-at-build-time"
        + Seq(
          "org.postgresql.Driver",
          "org.postgresql.util.SharedTimer"
        ).mkString("=", ",", "")
      )
  )

lazy val `proxy-tests` = (project in file("proxy/proxy-tests"))
  .enablePlugins(NoPublish)
  .dependsOn(`proxy-core`, `akka-client`, `java-pingpong`)
  .settings(
    common,
    name := "cloudstate-proxy-tests",
    fork in Test := System.getProperty("RUN_STRESS_TESTS", "false") == "true",
    parallelExecution in Test := false,
    baseDirectory in Test := (baseDirectory in ThisBuild).value,
    libraryDependencies ++= Seq(
        "org.scalatest" %% "scalatest" % ScalaTestVersion % Test,
        akkaDependency("akka-testkit") % Test
      )
  )

val compileK8sDescriptors = taskKey[File]("Compile the K8s descriptors into one")

lazy val operator = (project in file("operator"))
  .enablePlugins(JavaAppPackaging, DockerPlugin, NoPublish)
  .settings(
    common,
    name := "cloudstate-operator",
    libraryDependencies ++= Seq(
        akkaDependency("akka-stream"),
        akkaDependency("akka-slf4j"),
        akkaHttpDependency("akka-http"),
        "io.skuber" %% "skuber" % "2.4.0",
        "ch.qos.logback" % "logback-classic" % "1.2.3" // Doesn't work well with SubstrateVM, use slf4j-simple instead
      ),
    dockerSettings,
    dockerExposedPorts := Nil,
    compileK8sDescriptors := {
      val tag = version.value
      doCompileK8sDescriptors(
        baseDirectory.value / "deploy",
        baseDirectory.value,
        dockerRepository.value,
        dockerUsername.value,
        sys.props.get("docker.tag").getOrElse { if (isSnapshot.value) "latest" else tag },
        streams.value
      )
    }
  )

lazy val `java-support` = (project in file("java-support"))
  .enablePlugins(AkkaGrpcPlugin, BuildInfoPlugin)
  .dependsOn(testkit % Test)
  .settings(
    name := "cloudstate-java-support",
    dynverTagPrefix := "java-support-",
    common,
    crossPaths := false,
    publishMavenStyle := true,
    bintrayPackage := name.value,
    buildInfoKeys := Seq[BuildInfoKey](name, version),
    buildInfoPackage := "io.cloudstate.javasupport",
    // Generate javadocs by just including non generated Java sources
    sourceDirectories in (Compile, doc) := Seq((javaSource in Compile).value),
    sources in (Compile, doc) := {
      val javaSourceDir = (javaSource in Compile).value.getAbsolutePath
      (sources in (Compile, doc)).value.filter(_.getAbsolutePath.startsWith(javaSourceDir))
    },
    // javadoc (I think java 9 onwards) refuses to compile javadocs if it can't compile the entire source path.
    // but since we have java files depending on Scala files, we need to include ourselves on the classpath.
    dependencyClasspath in (Compile, doc) := (fullClasspath in Compile).value,
    javacOptions in (Compile, doc) ++= Seq(
        "-overview",
        ((javaSource in Compile).value / "overview.html").getAbsolutePath,
        "-notimestamp",
        "-doctitle",
        "Cloudstate Java Support"
      ),
    libraryDependencies ++= Seq(
        akkaDependency("akka-stream"),
        akkaDependency("akka-slf4j"),
        akkaDependency("akka-discovery"),
        akkaHttpDependency("akka-http"),
        akkaHttpDependency("akka-http-spray-json"),
        akkaHttpDependency("akka-http-core"),
        akkaHttpDependency("akka-http2-support"),
        "com.google.protobuf" % "protobuf-java" % ProtobufVersion % "protobuf",
        "com.google.protobuf" % "protobuf-java-util" % ProtobufVersion,
        "org.scalatest" %% "scalatest" % ScalaTestVersion % Test,
        akkaDependency("akka-testkit") % Test,
        akkaDependency("akka-stream-testkit") % Test,
        akkaHttpDependency("akka-http-testkit") % Test,
        "com.thesamet.scalapb" %% "scalapb-runtime" % scalapb.compiler.Version.scalapbVersion % "protobuf",
        "org.slf4j" % "slf4j-simple" % Slf4jSimpleVersion,
        "com.fasterxml.jackson.core" % "jackson-databind" % JacksonDatabindVersion
      ),
    javacOptions in Compile ++= Seq("-encoding", "UTF-8"),
    javacOptions in (Compile, compile) ++= Seq("-source", "11", "-target", "11"),
    akkaGrpcGeneratedSources in Compile := Seq(AkkaGrpc.Server),
    akkaGrpcGeneratedLanguages in Compile := Seq(AkkaGrpc.Scala), // FIXME should be Java, but here be dragons
    PB.protoSources in Compile ++= {
      val baseDir = (baseDirectory in ThisBuild).value / "protocols"
      Seq(baseDir / "protocol", baseDir / "frontend")
    },
    // We need to generate the java files for things like entity_key.proto so that downstream libraries can use them
    // without needing to generate them themselves
    PB.targets in Compile += PB.gens.java -> crossTarget.value / "akka-grpc" / "main",
    inConfig(Test)(
      Seq(
        akkaGrpcGeneratedSources := Seq(AkkaGrpc.Client),
        PB.protoSources += (baseDirectory in ThisBuild).value / "protocols" / "example",
        PB.targets += PB.gens.java -> crossTarget.value / "akka-grpc" / "test"
      )
    )
  )

lazy val `java-support-docs` = (project in file("java-support/docs"))
  .dependsOn(`java-support` % Test)
  .enablePlugins(AkkaGrpcPlugin, AutomateHeaderPlugin, NoPublish)
  .settings(
    name := "cloudstate-java-docs",
    akkaGrpcGeneratedLanguages := Seq(AkkaGrpc.Java),
    Test / unmanagedSourceDirectories += sourceDirectory.value / "modules" / "java" / "examples",
    Test / PB.protoSources += (baseDirectory in ThisBuild).value / "protocols" / "frontend",
    Test / PB.protoSources += sourceDirectory.value / "modules" / "java" / "examples" / "proto",
    Test / PB.targets := Seq(PB.gens.java -> (Test / sourceManaged).value),
    Compile / javacOptions ++= Seq("-encoding", "UTF-8", "-source", "11", "-target", "11")
  )

lazy val `java-support-tck` = (project in file("java-support/tck"))
  .dependsOn(`java-support`, `java-shopping-cart`)
  .enablePlugins(AkkaGrpcPlugin, AssemblyPlugin, JavaAppPackaging, DockerPlugin, AutomateHeaderPlugin, NoPublish)
  .settings(
    name := "cloudstate-java-tck",
    dockerSettings,
    mainClass in Compile := Some("io.cloudstate.javasupport.tck.JavaSupportTck"),
    akkaGrpcGeneratedLanguages := Seq(AkkaGrpc.Java),
    PB.protoSources in Compile += (baseDirectory in ThisBuild).value / "protocols" / "tck",
    PB.targets in Compile := Seq(PB.gens.java -> (sourceManaged in Compile).value),
    javacOptions in Compile ++= Seq("-encoding", "UTF-8", "-source", "11", "-target", "11"),
    assemblySettings("cloudstate-java-tck.jar")
  )

lazy val `java-shopping-cart` = (project in file("samples/java-shopping-cart"))
  .dependsOn(`java-support`)
  .enablePlugins(AkkaGrpcPlugin, AssemblyPlugin, JavaAppPackaging, DockerPlugin, AutomateHeaderPlugin, NoPublish)
  .settings(
    name := "java-shopping-cart",
    dockerSettings,
    mainClass in Compile := Some("io.cloudstate.samples.shoppingcart.Main"),
    PB.generate in Compile := (PB.generate in Compile).dependsOn(PB.generate in (`java-support`, Compile)).value,
    akkaGrpcGeneratedLanguages := Seq(AkkaGrpc.Java),
    PB.protoSources in Compile ++= {
      val baseDir = (baseDirectory in ThisBuild).value / "protocols"
      Seq(baseDir / "frontend", baseDir / "example")
    },
    PB.targets in Compile := Seq(
        PB.gens.java -> (sourceManaged in Compile).value
      ),
    javacOptions in Compile ++= Seq("-encoding", "UTF-8", "-source", "11", "-target", "11"),
    assemblySettings("java-shopping-cart.jar")
  )

lazy val `java-crud-shopping-cart` = (project in file("samples/java-crud-shopping-cart"))
  .dependsOn(`java-support`)
  .enablePlugins(AkkaGrpcPlugin, AssemblyPlugin, JavaAppPackaging, DockerPlugin, AutomateHeaderPlugin, NoPublish)
  .settings(
    name := "java-crud-shopping-cart",
    dockerSettings,
    mainClass in Compile := Some("io.cloudstate.samples.shoppingcart.Main"),
    PB.generate in Compile := (PB.generate in Compile).dependsOn(PB.generate in (`java-support`, Compile)).value,
    akkaGrpcGeneratedLanguages := Seq(AkkaGrpc.Java),
    PB.protoSources in Compile ++= {
      val baseDir = (baseDirectory in ThisBuild).value / "protocols"
      Seq(baseDir / "frontend", baseDir / "example")
    },
    PB.targets in Compile := Seq(
        PB.gens.java -> (sourceManaged in Compile).value
      ),
    javacOptions in Compile ++= Seq("-encoding", "UTF-8", "-source", "1.8", "-target", "1.8"),
    assemblySettings("java-crud-shopping-cart.jar")
  )

lazy val `java-pingpong` = (project in file("samples/java-pingpong"))
  .dependsOn(`java-support`)
  .enablePlugins(AkkaGrpcPlugin, AssemblyPlugin, JavaAppPackaging, DockerPlugin, AutomateHeaderPlugin, NoPublish)
  .settings(
    name := "java-pingpong",
    dockerSettings,
    mainClass in Compile := Some("io.cloudstate.samples.pingpong.Main"),
    PB.generate in Compile := (PB.generate in Compile).dependsOn(PB.generate in (`java-support`, Compile)).value,
    akkaGrpcGeneratedLanguages := Seq(AkkaGrpc.Java),
    PB.protoSources in Compile ++= {
      val baseDir = (baseDirectory in ThisBuild).value / "protocols"
      Seq(baseDir / "frontend", (sourceDirectory in Compile).value / "protos")
    },
    PB.targets in Compile := Seq(
        PB.gens.java -> (sourceManaged in Compile).value
      ),
    javacOptions in Compile ++= Seq("-encoding", "UTF-8", "-source", "11", "-target", "11"),
    assemblySettings("java-pingpong.jar")
  )

lazy val `akka-client` = (project in file("samples/akka-client"))
  .enablePlugins(AkkaGrpcPlugin, NoPublish)
  .settings(
    common,
    name := "akka-client",
    fork in run := true,
    libraryDependencies ++= Seq(
        akkaDependency("akka-persistence"),
        akkaDependency("akka-stream"),
        akkaDependency("akka-discovery"),
        akkaHttpDependency("akka-http"),
        akkaHttpDependency("akka-http-spray-json"),
        akkaHttpDependency("akka-http-core"),
        akkaHttpDependency("akka-http2-support"),
        "com.google.protobuf" % "protobuf-java" % ProtobufVersion % "protobuf",
        "com.thesamet.scalapb" %% "scalapb-runtime" % scalapb.compiler.Version.scalapbVersion % "protobuf"
      ),
    PB.protoSources in Compile ++= {
      val baseDir = (baseDirectory in ThisBuild).value / "protocols"
      Seq(baseDir / "frontend", baseDir / "example")
    }
  )

lazy val `load-generator` = (project in file("samples/js-shopping-cart-load-generator"))
  .enablePlugins(JavaAppPackaging, DockerPlugin, NoPublish)
  .dependsOn(`akka-client`)
  .settings(
    common,
    name := "js-shopping-cart-load-generator",
    dockerSettings,
    dockerExposedPorts := Nil
  )

lazy val `testkit` = (project in file("testkit"))
  .enablePlugins(AkkaGrpcPlugin)
  .settings(
    common,
    name := "cloudstate-testkit",
    libraryDependencies ++= Seq(
        akkaDependency("akka-stream-testkit"),
        "com.google.protobuf" % "protobuf-java" % ProtobufVersion % "protobuf",
        "com.thesamet.scalapb" %% "scalapb-runtime" % scalapb.compiler.Version.scalapbVersion % "protobuf"
      ),
    PB.protoSources in Compile += (baseDirectory in ThisBuild).value / "protocols" / "protocol"
  )

lazy val `tck` = (project in file("tck"))
  .enablePlugins(AkkaGrpcPlugin, JavaAppPackaging, DockerPlugin, NoPublish)
  .configs(IntegrationTest)
  .dependsOn(`akka-client`, testkit)
  .settings(
    Defaults.itSettings,
    common,
    name := "cloudstate-tck",
    libraryDependencies ++= Seq(
        akkaDependency("akka-stream"),
        akkaDependency("akka-discovery"),
        akkaHttpDependency("akka-http"),
        akkaHttpDependency("akka-http-spray-json"),
        "com.google.protobuf" % "protobuf-java" % ProtobufVersion % "protobuf",
        "org.scalatest" %% "scalatest" % ScalaTestVersion,
        akkaDependency("akka-testkit")
      ),
    PB.protoSources in Compile ++= {
      val baseDir = (baseDirectory in ThisBuild).value / "protocols"
      Seq(baseDir / "protocol", baseDir / "tck")
    },
    dockerSettings,
    Compile / bashScriptDefines / mainClass := Some("org.scalatest.run"),
    bashScriptExtraDefines += "addApp io.cloudstate.tck.ConfiguredCloudStateTCK",
    headerSettings(IntegrationTest),
    automateHeaderSettings(IntegrationTest),
    fork in IntegrationTest := true,
    javaOptions in IntegrationTest := Seq("config.resource", "user.dir")
        .flatMap(key => sys.props.get(key).map(value => s"-D$key=$value")),
    parallelExecution in IntegrationTest := false,
    executeTests in IntegrationTest := (executeTests in IntegrationTest)
<<<<<<< HEAD
        .dependsOn(`proxy-core` / assembly,
                   `java-shopping-cart` / assembly,
                   `java-crud-shopping-cart` / assembly,
                   `scala-shopping-cart` / assembly)
=======
        .dependsOn(`proxy-core` / assembly, `java-support-tck` / assembly)
>>>>>>> adc9d70e
        .value
  )

lazy val `graal-tools` = (project in file("graal-tools"))
  .enablePlugins(GraalVMPlugin, AutomateHeaderPlugin, NoPublish)
  .settings(
    libraryDependencies ++= List(
        "org.graalvm.nativeimage" % "svm" % GraalVersion % "provided",
        // Adds configuration to let Graal Native Image (SubstrateVM) work
        "com.github.vmencik" %% "graal-akka-actor" % GraalAkkaVersion,
        "com.github.vmencik" %% "graal-akka-stream" % GraalAkkaVersion,
        "com.github.vmencik" %% "graal-akka-http" % GraalAkkaVersion,
        akkaDependency("akka-actor"),
        "com.google.protobuf" % "protobuf-java" % ProtobufVersion,
        "com.thesamet.scalapb" %% "scalapb-runtime" % scalapb.compiler.Version.scalapbVersion
      )
  )

def doCompileK8sDescriptors(dir: File,
                            targetDir: File,
                            registry: Option[String],
                            username: Option[String],
                            tag: String,
                            streams: TaskStreams): File = {

  val targetFileName = if (tag != "latest") s"cloudstate-$tag.yaml" else "cloudstate.yaml"
  val target = targetDir / targetFileName
  val useNativeBuilds = sys.props.get("use.native.builds").forall(_ == "true")

  val files = ((dir / "crds") * "*.yaml").get ++
    (dir * "*.yaml").get.sortBy(_.getName)

  val fullDescriptor = files.map(IO.read(_)).mkString("\n---\n")

  val registryAndUsername = (registry.toSeq ++ username :+ "").mkString("/")
  val substitutedDescriptor = "cloudstateio/(cloudstate-.*):latest".r.replaceAllIn(fullDescriptor, m => {
    val artifact =
      if (useNativeBuilds) m.group(1)
      else m.group(1).replace("-native", "")
    s"$registryAndUsername$artifact:$tag"
  })

  IO.write(target, substitutedDescriptor)
  streams.log.info("Generated YAML descriptor in " + target)
  target
}<|MERGE_RESOLUTION|>--- conflicted
+++ resolved
@@ -791,14 +791,7 @@
         .flatMap(key => sys.props.get(key).map(value => s"-D$key=$value")),
     parallelExecution in IntegrationTest := false,
     executeTests in IntegrationTest := (executeTests in IntegrationTest)
-<<<<<<< HEAD
-        .dependsOn(`proxy-core` / assembly,
-                   `java-shopping-cart` / assembly,
-                   `java-crud-shopping-cart` / assembly,
-                   `scala-shopping-cart` / assembly)
-=======
         .dependsOn(`proxy-core` / assembly, `java-support-tck` / assembly)
->>>>>>> adc9d70e
         .value
   )
 
