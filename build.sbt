--- conflicted
+++ resolved
@@ -199,12 +199,8 @@
         "cloudstate.node-support.version" -> "0.0.1",
         "cloudstate.go-support.version" -> "0.1.0",
         "cloudstate.go.version" -> "1.13",
-<<<<<<< HEAD
-        "cloudstate.kotlin-support.version" -> "0.4.3",
+        "cloudstate.kotlin-support.version" -> "0.5.1",
         "cloudstate.dart-support.version" -> "0.5.5"
-=======
-        "cloudstate.kotlin-support.version" -> "0.5.1"
->>>>>>> add94005
       ),
     paradoxNavigationDepth := 3,
     inConfig(Test)(
