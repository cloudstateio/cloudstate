# CloudState - Next Generation Serverless

_"We predict that serverless computing will grow to dominate the future of cloud computing."_

—Jonas et al, ['Cloud computing simplified: a Berkeley view on serverless computing'](https://arxiv.org/abs/1902.03383)

Bringing _stateful_ services, fast data/streaming, and the power of reactive technologies to the Cloud Native ecosystem breaks down the final impediment standing in the way of a **Serverless platform for general-purpose application development** — with true elastic scalability, high resilience, and global deployment, in the Kubernetes ecosystem. 

The Serverless movement today is very focused on the automation of the underlying infrastructure, but it has to some extent ignored the equally complicated requirements at the application layer, where the move towards Fast Data, streaming, and event-driven stateful architectures creates all sorts of new challenges for operating systems in production.

Stateless functions is a great tool that has its place in the cloud computing toolkit, but for Serverless to reach the grand vision that the industry is demanding of a Serverless world while allowing us to build modern data-centric real-time applications, we can't continue to ignore the hardest problem in distributed systems: managing state—your data. 

The [CloudState](https://cloudstate.io) project takes on this challenge and paves the way for Serverless 2.0. It consists of two things: 

1. **A standards effort** — defining a specification, protocol between the user functions and the backend, and a TCK.
2. **A reference implementation** — implementing the backend and a set of client API libraries in different languages.

CloudState's reference implementation is leveraging [Knative](https://cloud.google.com/knative/), [gRPC](https://grpc.io/), [Akka Cluster](https://doc.akka.io/docs/akka/current/index-cluster.html), and [GraalVM](https://www.graalvm.org/) running on [Kubernetes](https://kubernetes.io/), allowing applications to not only scale efficiently, but to manage distributed state reliably at scale while maintaining its global or local level of data consistency, opening up for a whole range of new addressable use-cases.

Join us in making this vision a reality!

---
## Table of Contents

- [Why CloudState?](#why-cloudstate)
    + [Limitations of current Serverless implementations](#limitations-of-current-serverless-implementations)
    + [The need for Stateful Serverless Computing](#the-need-for-stateful-serverless-computing)
    + [Enter CloudState - Serverless 2.0](#enter-cloudstate)
    + [Stateful functions are incompatible with CRUD](#stateful-functions-are-incompatible-with-crud)
    + [Abstracting over state](#abstracting-over-state)
    + [High-Level design](#high-level-design)
    + [Expanding on the use-cases for Serverless](#expanding-on-the-use-cases-for-serverless)
- [Design & Architecture](#design-and-architecture)
    + [High level overview](#high-level-overview)
    + [Common Intermediate Representation](#common-intermediate-representation)
    + [Kubernetes Operator](#kubernetes-operator)
    + [Support for Autoscaling](#support-for-autoscaling)
    + [Support for HTTP and JSON](#support-for-http-and-json)
    + [Supported databases](#supported-databases)
- [Samples](#samples)
- [Client API](#client-api)
    + [JavaScript API](#javascript-api)
    + [Java API](#java-api)
- [Run CloudState](#run-cloudstate)
- [Knative Integration](#knative-integration)
- [GraalVM Integration](#graal-integration)
- [Testing Strategy](#testing-strategy)
- [Get involved](#get-involved)

---
## Why CloudState?

### TL;DR

*   The Serverless Developer Experience, from development to production, is revolutionary and will grow to dominate the future of Cloud Computing
    *   FaaS is however— with its ephemeral, stateless, and short-lived functions—only the first step and implementation of the Serverless Developer Experience. 
    *   FaaS is great for processing intensive, parallelizable workloads, moving data from A to B providing enrichment and transformation along the way. But it is quite limited and constrained in what use-cases it addresses well, which makes it very hard and inefficient to implement traditional application development and distributed systems protocols. 
*   What's needed is a next generation Serverless platform and programming model for  general-purpose application development (e.g. microservices, streaming pipelines, AI/ML, etc.). 
    *   One that lets us implement common use-cases such as: shopping carts, user sessions, transactions, ML models training, low-latency prediction serving, job scheduling, and much more.  
    *   What is missing is support for long-lived virtual stateful services, a way to manage distributed state in a scalable and available fashion, and options for choosing the right consistency model for the job. 
*   We are tackling these problems by attempting to build this next generation Serverless on Knative/Kubernetes, gRPC, and Akka (Cluster, Persistence, etc.), with a rich set of client APIs (JavaScript, Go, Python, Java, Scala, PHP, etc.)   

### Limitations of current Serverless implementations 

Serverless means different things to different people. Many people consider it the same as Function-as-a-Service (FaaS), but we see it as much more than that: a new category of PaaS, where the key point is the Developer Experience, supporting the full life-cycle of the application, not the programming API of its latest incarnation. 

The definition from the paper[ 'Serverless computing: economic and architectural impact'](https://www.doc.ic.ac.uk/~rbc/papers/fse-serverless-17.pdf), by Adzic et al. paints a broader picture: 
> _"'Serverless' refers to a new generation of platform-as-a-service offerings where the infrastructure provider takes responsibility for receiving client requests and responding to them, capacity planning, task scheduling, and operational monitoring. Developers need to worry only about the logic for processing client requests."_

Serverless today is a great platform for stateless services, focusing on scaling from 1-10000 requests and down to zero, and does an amazing job doing this—at scale in a very cost-efficient manner (no events == no cost). It simplifies the delivery of scale and simplicity in operations. 

The current incarnation of Serverless, the so-called Function-as-as Service (FaaS), is a classic data-shipping architecture—we move data to the code, not the other way round. It is great for processing intensive—so-called [embarrassingly parallel](https://en.wikipedia.org/wiki/Embarrassingly_parallel)—workloads, moving data from A to B providing enrichment and transformation along the way. 

We, however, believe that Serverless is more than FaaS (which is only the first step on the journey). It's not about a specific implementation but all about the Developer Experience—a new way of building and running applications, and it's about time that we expand on its scope and supported use-cases. 

One limitation of FaaS is that its functions are ephemeral, stateless, and short-lived[^1]. This makes it problematic to build general-purpose data-centric cloud-native applications since it is simply too costly — in terms of performance, latency, and throughput — to lose the computational context (locality of reference) and being forced to load and store the state from the backend storage over and over again. 

Another limitation is that often functions have no direct addressability, which means that they can't communicate directly with each other using point-to-point communication but always need to resort to publish-subscribe, passing all data over some slow and expensive storage medium. A model that can work well for event-driven use-cases but yields too high latency for addressing general-purpose distributed computing problems[^2].

### The need for Stateful Serverless Computing

If Serverless is conceptually about how to remove humans from the equation and solve developers' hardest problems with reasoning about systems in production, then they need declarative APIs and high-level abstractions with rich and easily understood semantics (beyond low-level primitives like functions) for working with never-ending streams of data, manage complex distributed data workflows, and managing distributed state in a reliable, resilient, scalable, and performant way. 

What we need support for is: 

*   _Stateful_ long-lived virtual _addressable_ components.[^3] 
    *   As discussed by [Hellerstein et al](https://blog.acolyer.org/2019/01/14/serverless-computing-one-step-forward-two-steps-back/): _"If the platform pays a cost to create an affinity (e.g. moving data), it should recoup that cost across multiple requests. This motivates the ability for programmers to establish software agents— call them functions, actors, services, etc.— that persist over time in the cloud, with known identities."_
*   A wider range of options for _coordination_ and _communication_ patterns (beyond event-based pub-sub over a broker), including _fine-grained sharing of state_ using common patterns like point-to-point, broadcast, aggregation, merging, shuffling, etc.
    *   As concluded by [Jonas et al](https://arxiv.org/pdf/1902.03383.pdf): _"This limitation also suggests that new variants of serverless computing may be worth exploring, for example naming function instances and allowing direct addressability for access to their internal state (e.g., Actors as a Service)"_.
*   Tools for managing _distributed state_ reliably at scale—in a durable or ephemeral fashion—with _options for consistency_ ranging from _strong_ to _eventual_ and _causal_ consistency[^4], and ways to physically co-locate code and data while remaining logically separate.
    *   As discussed by [Hellerstein et al](https://blog.acolyer.org/2019/01/14/serverless-computing-one-step-forward-two-steps-back/): _"The sequential metaphor of procedural programming will not scale to the cloud. Developers need languages that encourage code that works correctly in small, granular units— of both data and computation— that can be easily moved around across time and space."_
*   Intelligent adaptive placement of stateful functions—ways to physically co-locate code and data while remaining logically separate[^9].
*   End-to-end correctness and consistency—be able to reason about streaming pipelines and the properties[^5] and guarantees it has as a whole.
*   Predictable performance, latency, and throughput—in startup time, communication, coordination, and durable storage/access of data. 

End-to-end correctness, consistency, and safety mean different things for different services. It's totally dependent on the use-case, and can't be outsourced completely to the infrastructure. The next generation serverless implementations need to provide programming models and a holistic Developer Experience working in concert with the underlying infrastructure maintaining these properties, without continuing to ignore the hardest, and most important problem: how to manage your data in the cloud—reliably at scale.

### Enter CloudState

[CloudState](https://cloudstate.io) is a standards effort defining a specification, protocol, and reference implementation, aiming to extend the promise of Serverless and its Developer Experience to general-purpose application development. 

CloudState builds on and extends the traditional stateless FaaS model, by adding support for long-lived addressable stateful services and a way of accessing mapped well-formed data via [gRPC](https://grpc.io/), while allowing for a range of different consistency model—from strong to eventual consistency—based on the nature of the data and how it should be processed, managed, and stored. 

You define your data model, choose its consistency mode and resolution method, and access both your data, data-centric operations, streaming pipelines, and events via a well-formed protocol of gRPC command and read channels.

### Stateful functions are incompatible with CRUD

We need to rethink the use of CRUD in Serverless. CRUD, in the general sense, means unconstrained database access, and is too broad and open-ended to be used effectively in Serverless environments (or any general Cloud development for that matter). 

![FaaS using CRUD](images/faas_with_crud.png)

Unconstrained database access means that the user function itself needs to manage the nitty-gritty details about data access and storage, and your are thereby moving all the operational concerns from the Serverless framework into the user function. Now it's hard for the framework to know the intention of each access. For example: 

* Is the operation a read, or a write?
* Can it be cached?
* Can consistency be relaxed, or is strong consistency needed?
* Can operations proceed during partial failure? 

Instead, if we understand these properties then we can make better decisions automatically. For example: 

* Write ops are fast and read ops are slow: add more memory to DB
* Reading immutable values: add caching
* Writes must be serializable: add sharding, single writers per entity.

### Abstracting over state

We all know that constraints can be liberating and this holds true for Serverless as much as anything else. As a fact, one of the reasons for the success of Serverless is that it has such a constrained developer experience, which allows you as a developer to focus on the essence: the business logic for the function. For example, Serverless has a great model for abstracting over communication where all communication is translated to receiving and emitting events. 

The question we asked ourselves was: can we abstract over state in the same way? Provide a clean and uniform abstraction of _state in_ and _state out_ for the function. 

![Abstracting over state](images/abstract_over_state.png)

This would allow the framework to manage durable state on behalf of the function, to monitor and manage it holistically across the whole system, and take more intelligent decisions.  

Unconstrained CRUD does not work in in this model since we can't pass the entire data set in and out of the function. What we need are data storage patterns that have constrained input/output protocols. Patterns that fall into this category are Key-Value, Event Sourcing, and CRDTs. 

In [Event Sourcing](https://martinfowler.com/eaaDev/EventSourcing.html), _state in_ is the event log while _state out_ is any newly persisted events as a result of handling a command. 

![Event Sourcing as data model](images/data_model_event_sourcing.png)

In [CRDTs](https://en.wikipedia.org/wiki/Conflict-free_replicated_data_type), _state in_ is a stream of deltas and/or state updates, and _state out_ is a stream of deltas and/or state updates.  

![CRDTs as data model](images/data_model_crdts.png)

In Key-Value, the _state out_ is the key and _state in_ the value.

While most developers have worked with Key-Value stores, Event Sourcing and CRDTs might be a bit unfamiliar. What's interesting is that they fit an event-driven model vely well and while being on the opposite sides of the state consistency spectrum, with the former gives strong (ACID) consistency (through event logging) while the latter eventual/causal consistency. Together they give us a wide range of options for managing distributed state in a consistent fashion by allowing you to choose the optimal model for the specific use-case and data set[^7]. 

### High-level design

The CloudState reference implementation is built on top of Kubernetes, [Knative](https://cloud.google.com/knative), [Graal VM](https://www.graalvm.org), [gRPC](https://grpc.io), and [Akka](https://akka.io), with a growing set of client API libraries for different languages. Inbound and outbound communication is always going through the sidecars over gRPC channel[^6] using a constrained and well-defined protocol, in which the user defines commands in, events in, command replies out, and events out. Communicating over a gRPC allows the user code to be implemented in different languages (JavaScript, Java, Go, Scala, Python, etc.).

![Serving of polyglot stateful functions](images/serving_stateful_functions.png)

Each stateful service is backed by an Akka cluster of durable Akka actors (supporting several data models, storage techniques, and databases). The user, however, is shielded from these complexities through a set of sidecars bridging the user code to the backend state and cluster management. 

![Powered by gRPC and Akka sidecars](images/powered_by_akka_sidecars.png)

Managing distributed state isn't just about pushing data from A to B in a reliable fashion. It's about selecting a model that reflects the real world use of the data, and its convergence on usable consistency, not artificially enforced consistency. Being able to have data span clusters, data centers, availability zones, and continents, and maintain a useful coherent state is something that the combination of Kubernetes and Akka excel at. Additionally, repetitive work that is better executed in the stateful cluster, or needs to maintain long-running state can be embedded via command channels. 

You can read more about the design [here](#design-and-architecture).

### Expanding on the use-cases for Serverless

#### Use-cases FaaS addresses well

As we have discussed above, Serverless 1.0 (FaaS) is well suited for parallelizable processing-centric use-cases, where incoming data is pushed downstream through a pipeline of stateless functions doing data enrichment and transformations before pushing it downstream. 

Examples of use-cases of this are[^8]: 

*   **Embarrassingly parallel tasks**—often invoked on-demand and intermittently. For example, resizing images, performing object recognition, and running integer-programming-based optimizations.
*   **Orchestration functions**, used to coordinate calls to proprietary auto-scaling services, where the back-end services themselves do the real heavy lifting.
*   Applications that **compose chains of functions**—for example, workflows connected via data dependencies. These use cases often show high end-to-end latencies though.

As Adzic et al. write in their paper ['Serverless computing: economic and architectural impact'](http://www.doc.ic.ac.uk/~rbc/papers/fse-serverless-17.pdf): 

> _"… serverless platforms today are useful for important (but not five-nines mission critical) tasks, where high-throughput is key, rather than very low latency, and where individual requests can be completed in a relatively short time window. The economics of hosting such tasks in a serverless environment make it a compelling way to reduce hosting costs significantly, and to speed up time to market for delivery of new features."_

#### New use-Cases that CloudState enables

However, implementing traditional application development, microservices, stateful data pipelines, and general-purpose distributed system problems using stateless functions (FaaS) is very hard to do in a low-latency, performant, reliable way. 

CloudState is designed to extend the model and making it straightforward to implement use-cases such as: 

*   **Training and Serving of Machine Learning Models**
    *   Any use-case that needs to build up, and provide low latency serving of, dynamic models 
*   **Low-latency Real-time Prediction/Recommendation Serving**
*   **Low-latency Real-time Fraud Detection**
*   **Low-latency Real-time Anomaly Detection**
*   **User Session, Shopping Cart, and similar**
    *   Managing in-memory (but potentially durable) session state across the lifecycle of individual requests. A very common use-case, e.g. retail, online gaming, real-time betting, etc.
*   **Transaction and Workflow Management**
    *   Transactional distributed workflow management, such as the Saga Pattern. Manage each step in the workflow including rollback/compensating actions in the case of failure, while offering options in terms of consistency guarantees.
*   **Shared Collaborative Workspaces**
    * E.g. Collaborative Document Editing and Chat Rooms.
*   **Distributed counting, voting, etc.**
*   **Leader Election, and other distributed systems protocols for coordination**
    *   Trivial to implement with Akka Cluster/Distributed Data, while always coordinating over a distributed storage (such as DynamoDB in the case of Lambda) is too costly, slow, and can become a single point of failure.

The goal of CloudState is giving a way to implement these use-cases in a scalable and available way, working in concert with the application itself, while providing end-to-end correctness, consistency, and safety.

---
## Design and architecture

Note: The design will most likely change as the project evolves.

### High level overview

A CloudState service looks like this:

![High-level design](images/high-level-design.svg)

* **Ingress** - This can be Istio, Knative, or just regular ClusterIP service communication in Kubernetes. Whatever service approach is used, CloudState expects traffic to be load balanced across its pods randomly and evenly.
* **Akka Sidecar** - This sidecar is injected by the CloudState operator. All requests go through it. The sidecars of a single CloudState service form a cluster, communicating directly with each other using Akka remoting. This cluster, and the communication links between the sidecars, allows for sharding and replication of state, along with addressed P2P messaging between pods.
* **Code** - This is the function implemented by the developer. It can be written in any language that supports gRPC. The Akka sidecars communicate with the user functions using a predefined gRPC protocol. This protocol carries both incoming requests and outgoing responses, as well as messages conveying the current state of the system. Typically, CloudState will provide support libraries for each language that adapt the gRPC protocol to an idiomatic API for that language.
* **Distributed Datastore** - When a service needs to persist state, such as when implementing Event Sourced entities, this state will be persisted to a distributed datastore. It is important to note, the user code does not interact directly with the datastore - it interacts with the Akka sidecars, and the Akka sidecars communicate with the datastore. This way, all database communication can be directly managed and monitored by the Akka sidecar, and because this is done so through the provision of high level patterns, assumptions can be made that allow the sidecars to safely cache, shard and replicate data across the cluster.

### Common Intermediate Representation

The gRPC protocol spoken between the Akka sidecar and the user code is a Common Intermediate Representation (IR) as defined by Hellerstein et. al. in [Serverless Computing: One Step Forward, Two Steps Back](http://cidrdb.org/cidr2019/papers/p119-hellerstein-cidr19.pdf). This is used to allow user functions to take advantage of the features afforded by distributed systems technologies such as Akka, without needing to be written in the same language as those technologies. The protocol also allows the sidecar to be implemented using any technology, not just Akka. CloudState's Akka based implementation is provided as a reference implementation.

There are two parts to the IR. The first is discovery. This is where a user function declares what services it wishes to expose, and what stateful features it needs those services to be enriched with. This is done by the sidecar making a call on the user function, using the IR protocol, to request a descriptor that describes it. This descriptor contains a serialized protobuf definition of the services that the user function wishes to expose. Each service is declared to have a particular entity type, supported types include Event Sourcing and CRDTs.

The second part of the IR is a pluggable entity type protocol. Each entity type defines its own gRPC protocol for communicating between the sidecar and the user function. Here is an cut down snippet of the event sourcing protocol:

```proto
service EventSourced {
    rpc handle(stream EventSourcedStreamIn) returns (stream EventSourcedStreamOut) {}
}

message EventSourcedStreamIn {
    oneof message {
        EventSourcedEvent event = 1;
        Command command = 2;
    }
}

message EventSourcedStreamOut {
    oneof message {
        EventSourcedReply reply = 1;
        Failure failure = 2;
    }
}

message EventSourcedReply {
    oneof response {
        Reply reply = 1;
        Forward forward = 2;
    }
    repeated google.protobuf.Any events = 3;
}
```

When a command for an entity arrives, the following messages are sent using this protocol:

1. If there is no existing `handle` stream for that entity, the `handle` streamed call is invoked. This stream will be kept open as long as more commands arrive for that entity, after a period of inactivity, the stream will be shut down.
2. The sidecar loads the event journal for that entity, and passes each event to the user function using the `EventSourcedEvent` message.
3. Once the entities event journal has been replayed, the command is sent to the user function.
4. The user function processes the command, and responds with an `EventSourcedReply`. This contains one of two responses, a `Reply` to send to the orginial source, or a `Forward` to forward processing to another entity. It also contains zero or more events to be persisted. These events will be persisted before the reply or forward is sent.
5. Subsequent commands may be received while the entity stream is still active, these can be processed without replaying the event journal.

The user function is expected to hold the current state of the entity in the context of the streamed function call.

The `Command` message contains, among other things, the name of a gRPC rpc call that is being invoked - this RPC call was declared during the discovery phase. It also contains the payload of that gRPC call, along with an extracted entity id, that identifies which entity the call is for. Entity ids are declared through the use of a Protobuf field extension, here is an example user function message that declares an entity id:

```proto
message AddLineItem {
    string user_id = 1 [(.cloudstate.entity_key) = true];
    string product_id = 2;
    string name = 3;
    int32 quantity = 4;
}
```

### Kubernetes Operator

Deployment of CloudState entities is designed to work either in a stand alone fashion, or integrating with Knative. The design allows for integrations with other serverless technologies to be implemented in future.

An operator is provided that transforms either the CloudState entity CRD, or the Knative Revision, into a kubernetes Deployment, which is configured with the Akka sidecar container injected, and the necessary RBAC permissions are created to allow cluster discovery, bootstrapping and formation, along with autoscaling.

Integration with Knative currently requires a fork of Knative that makes deployers pluggable. The changes necessary can be found in [this pull request](https://github.com/knative/serving/pull/4152).

### Support for Autoscaling

Experiments with the Knative autoscaler have found that it is not suitable for scaling Akka clusters. Problems include:

* Scaling up an Akka cluster is not free. When a new node is added, shards are rebalanced to it, and state is replicated to it. Starting too many nodes at once, or starting nodes only to immediately stop them, will significantly degrade throughput and performance. The Knative autoscaler does not take this into consideration, and happily starts and stops many nodes very frequently.
* Particularly when CPU is constrained, JVM warmup/jitting can take a long time, and this warmup time needs to be taken into consideration before making further scaling decisions. Additionally, it takes time to replicate state and rebalance shards to a newly started node. The JVM warmup/jitting issues we hope to address by using Graal AOT compilation with SubstrateVM.
* The Knative proxy, which the Akka sidecar replaces, is highly coupled to the Knative autoscaler, and the interface between them is not well defined, making reliance on it from the Akka sidecar high risk in terms of future evolution of Knative.

For these reasons, we have implemented our own autoscaler. For simplicity, this autoscaler is implemented as a cluster singleton in the Akka sidecar cluster - Akka cluster remoting makes propagation of metrics from all nodes to the autoscaler singleton trivial. We collect the following metrics:

* Average request concurrency per pod - this is the number of simultaneous requests being handled from outside the service. This includes requests currently being handled by user functions, requests being routed through other nodes for sharding, and requests currently interacting the the database.
* Average user function concurrency per pod - this is the number of simultaneous requests that the user function is handling.
* Average database concurrency per pod - this is the number of simultaneous operations being performed on the database at any one time. This is typically subtracted from request concurrency so that database performance does not impact decisions made based on request concurrency.
* Request rate - this is the rate at which incoming requests are arriving.

In general, scaling decisions are made when user function concurrency and request concurrency exceed or drop below configurable thresholds. The reason for using two metrics is that in sharding situations, request concurrency is highly dependent on the number of nodes. When there is only one node, no requests are forwarded to other nodes, which means latency stays very low, which means request concurrency stays very low. When there are two nodes, on average 50% of requests are forwarded to other nodes, when there are many nodes, this number increases. For this reason, request concurrency is not a good metric to base scaling decisions on when the number of nodes is low, so user function concurrency is used. However, request concurrency is still an important metric because the impact of cluster sharding on the load being handled is non zero, and indeed, if it performs badly compared to the user function, then user function concurrency will stay low, while requests back up in cluster sharding buffers. Hence, request concurrency is used as scaling metric, but set to something high that would never be triggered when there's only one node, but is more likely to be triggered when load is higher.

After a scaling decision has been made, the autoscaler enters a configurable stable waiting period. During this period, no concurrency based scaling decisions will be made - since it can take time for a new node to start and warm up, and therefore it will take time for concurrency to stabilise. Without the stable waiting period, a sudden increase in load will cause concurrency to increase linearly, and the autoscaler will start more and more nodes to handle this increasing concurrency. The new nodes will initially cause performance to degrade, as they warm up and have shards rebalanced to them, causing further scaling, which causes a feedback loop that sees nodes scaled to impractical numbers.

During the waiting period however, load may continue to increase, and we want to be able to respond to that. To detect increases in load, the incoming request rate is recorded when the autoscaler first enters the stable waiting period when scaling up. If this incoming request rate increases by a configurable threshold, further scaling decisions are made.

This request rate based scaling is not used when scaling down, since the request rate when scaling down may be very low (for example, 0), making it impossible to reason about what an appropriate number of nodes to handle that request rate is. Instead, scaling down stable periods are much shorter than scaling up stable periods.

When an upgrade is detected, request rate based scaling decisions are also made, since upgrades cause a temporary degradation in performance as state is replicated and rebalanced to newly upgraded nodes.

At time of writing, the autoscaler only works in standalone mode, which uses one deployment per user function. Support for Knatives one deployment per revision of a user function has not yet been implemented, nor has support in Knative to disable the Knative autoscaler when a custom deployer is used.

### Support for HTTP and JSON

The Akka sidecar supports serving the gRPC user functions services both as gRPC, as well as using HTTP/JSON, using the [gRPC HTTP extensions](https://cloud.google.com/service-infrastructure/docs/service-management/reference/rpc/google.api##http).

### Database support

The CloudState Proxy Reference Implementation is using [Akka Persistence](https://doc.akka.io/docs/akka/current/persistence.html) for the durable storage, which has support for a [wide range](https://index.scala-lang.org/search?topics=akka-persistence) of NoSQL and SQL databases. That said, since it is compiled into a GraalVM native image, the database connection drivers need to be adapted. So far we have support for the Cassandra distributed database, with more databases (for example Postgres) in the works.   

---
## Samples

We have created a sample application in each supported client languages. They are all speaking the same protocol, and use the same datatypes, and can therefore be used in concert in a polyglot fashion. 

The sample application implemenents a simple chat application, and currently there's only one feature: user presence. But in future we will add chat room support, push notifications for chat messages, etc.

The application has two components, a presence stateful function, which uses a vote CRDT to store whether a user is currently online or not, and a gateway, which is an express/ws application, that serves a UI.

The UI is designed to allow connecting as multiple users in one browser window, this is for demonstration purposes, to make it straight forward to see real time interactions, serverside pushes etc, without needing to open many browser tabs.

Check out the samples project here, with instructions how to run them on Kubernetes: 
- [JavaScript sample](https://github.com/cloudstateio/samples-js-chat)
- [Java sample](https://github.com/cloudstateio/samples-java-chat)


---
## Client API

TODO: introduction to client APIs, discuss gRPC protocol, polyglot, common features, etc.

### JavaScript API

TODO: add general docs

### Java API

TODO: add general docs

---
## Run CloudState

### Run on GKE

1. Create a GKE cluster. We recommend at least 6 vCPUs (ie, a node pool of 3 `n1-standard-2` nodes). Also ensure that the current user is a cluster admin. Detailed instructions for creating the GKE cluster can be found in the [Knative documentation](https://github.com/knative/docs/blob/master/docs/install/Knative-with-GKE.md), follow all the steps up to (but not including) installing Knative.
2. If using an event sourced entity, install Cassandra. This can be done from the Google Marketplace, by visiting the [Cassandra Cluster](https://console.cloud.google.com/marketplace/details/google/cassandra), selecting configure, selecting your GCloud project, and then installing it in the Kubernetes cluster you just created. The defaults should be good enough, in our examples we called the app instance name `cassandra`. Note there is an option to use an in memory journal if you just want to test it out, of course, as soon as your pods shut down (or if they are rebalanced), your journals will be lost.
3. Install the CloudState operator:

    ```
    kubectl apply -f https://raw.githubusercontent.com/cloudstateio/cloudstate/master/operator/cloudstate.yaml
    ```
    
You are now ready to install an event sourced function. We have a shopping cart example in the `samples/js-shopping-cart` directory of this project. This can be installed by following these instructions:

1. Configure a Cassandra journal. If you called your Cassandra deployment `cassandra` and deployed it to the default namespace, this can be installed by running:

    ```
    kubectl apply -f https://raw.githubusercontent.com/cloudstateio/cloudstate/master/samples/js-shopping-cart/journal-cassandra.yaml
    ```
    
    Otherwise, download the above file and update the `service` parameter to match the first node of your Cassandra stateful set.
    
2. Install the shopping cart, this can be done by running:

    ```
    kubectl apply -f https://raw.githubusercontent.com/cloudstateio/cloudstate/master/samples/js-shopping-cart/js-shopping-cart.yaml
    ```
    
The operator will install a service, you can then create an ingress for that service. To test, instantiate a gRPC client in your favourite language for [this descriptor](https://raw.githubusercontent.com/cloudstateio/cloudstate/master/example/shoppingcart/shoppingcart.proto). You may need to also download the [`cloudstate/entitykey.proto`](https://raw.githubusercontent.com/cloudstateio/cloudstate/master/protocols/protocol/cloudstate/entity.proto) and [`google/protobuf/empty.proto`](https://raw.githubusercontent.com/protocolbuffers/protobuf/master/src/google/protobuf/empty.proto) descriptors to compile it in your language. The shopping cart descriptor is deployed with debug on, so try getting the logs of the `shopping-cart` container in each of the deployed pods to see what's happening when commands are sent.

### Points of interest in the code

We'll start with the user function, which can be found in [`samples/js-shopping-cart`](samples/js-shopping-cart). The following files are interesting:

* [`shoppingcart.proto`](protocols/example/shoppingcart/shoppingcart.proto) - This is the gRPC interface that is exposed to the rest of the world. The user function doesn't implement this directly, it passes it to the Akka backend, that implements it, and then proxies all requests to the user function through an event sourcing specific protocol. Note the use of the `cloudstate.entity_key` field option extension, this is used to indicate which field(s) form the entity key, which the Akka backend will use to identify entities and shard them.
* [`domain.proto`](protocols/example/shoppingcart/persistence/domain.proto) - These are the protobuf message definitions for the domain events and state. They are used to serialize and deserialize events stored in the journal, as well as being used to store the current state which gets serialized and deserialized as snapshots when snapshotting is used.
* [`shoppingcart.js`](samples/js-shopping-cart/shoppingcart.js) - This is the JavaScript code for implementing the shopping cart entity user function. It defines handlers for events and commands. It uses the `cloudstate-event-sourcing` Node.js module to actually implement the event sourcing protocol.

Onto the `cloudstate-event-sourcing` Node module, which can be found in [`node-support`](node-support). While there's no reason why the user function couldn't implement the event sourcing protocol directly, it is a little low level. This library provides an idiomatic JavaScript API binding to the protocol. It is expected that such a library would be provided for all support languages.

<<<<<<< HEAD
* [`entity.proto`](protocols/protocol/cloudstate/entity.proto) - This is the protocol that is implemented by the library, and invoked by the Akka backend. Commands, replies, events and snapshots are serialized into `google.protobuf.Any` - the command payloads and reply payloads are the gRPC input and output messages, while the event and snapshot payloads are what gets stored to persistence. The `ready` rpc method on the `Entity` service is used by the Akka backend to ask the user function for the gRPC protobuf descriptor it wishes to be served, this uses `google.protobuf.FileDescriptorProto` to serialize the descriptor.
* [`eventsourced-support.js`](node-support/src/eventsourced-support.js) - This is the implementation of the protocol, which adapts the protocol to the API used by the user function.
=======
* [`entity.proto`](protocol/cloudstate/entity.proto) - This is the protocol that is implemented by the library, and invoked by the Akka backend. Commands, replies, events and snapshots are serialized into `google.protobuf.Any` - the command payloads and reply payloads are the gRPC input and output messages, while the event and snapshot payloads are what gets stored to persistence. The `ready` rpc method on the `Entity` service is used by the Akka backend to ask the user function for the gRPC protobuf descriptor it wishes to be served, this uses `google.protobuf.FileDescriptorProto` to serialize the descriptor.
* [`entity.js`](node-support/src/entity.js) - This is the implementation of the protocol, which adapts the protocol to the API used by the user function.
>>>>>>> 52e8c9de

Next we'll take a look at the Akka proxy, which can be found in [`proxy/core`](proxy/core).

* [`Serve.scala`](proxy/core/src/main/scala/io/cloudstate/proxy/Serve.scala) - This provides the dynamically implemented gRPC interface as specified by the user function. Requests are forwarded as commands to the cluster sharded persistent entities.
* [`EventSourcedEntity.scala`](proxy/core/src/main/scala/io/cloudstate/proxy/eventsourced/EventSourcedEntity.scala) - This is an Akka persistent actor that talks to the user function via the event sourcing gRPC protocol.
* [`CloudStateProxyMain.scala`](proxy/core/src/main/scala/io/cloudstate/proxy/CloudStateProxyMain.scala) - This pulls everything together, starting the Akka gRPC server, cluster sharding, and persistence.
* [`HttpApi.scala`](proxy/core/src/main/scala/io/cloudstate/proxy/HttpApi.scala) - This reads [google.api.HttpRule](protocols/frontend/google/api/http.proto) annotations to generate HTTP/1.1 + JSON endpoints for the gRPC service methods.

---
## Knative integration

This page serves to outline a potential way that Stateful Serverless might integrate with Knative. This includes potential modifications necessary to Knative.

It assumed that the reader is familiar with Knative, in particular, they have read and understood the Knative serving [overview](https://github.com/knative/serving/blob/master/docs/spec/overview.md) and [spec](https://github.com/knative/serving/blob/master/docs/spec/spec.md), and therefore are familiar with Knative `Services`, `Configurations`, `Revisions` and `Routes`.

It's also assumed that the reader is familiar with the Stateful Serverless project. [This screencast](https://www.youtube.com/watch?v=AOY8yRC6dVY) introduces the project. In particular, familiarity with the `EventSourcedService` CRD shown in use [here](https://github.com/lightbend/stateful-serverless/blob/f9da1a2b7272733cba94e504c76bd7fca3355c68/src/samples/js-shopping-cart/eventsourced.yaml) will demonstrate how some of the requirements for this project have been solved in a non Knative based deployment.

### Goals with the Knative integration

The primary goal is that Stateful Serverless functions are deployed and managed just like any other Knative function, by deploying a Knative `Service`, which results in a Knative `Route` and `Configuration` being created, each change to `Configurations` results in a new Knative `Revision` being created, and then `Revisions` get deployed as replica sets according to `Route` configuration and load. Ideally, as much of Knative serving as possible should be used by stateful serverless functions, so that the differences between maintaining and deploying Stateful Serverless functions, and Knative functions, is minimal.

### Requirements for Stateful Serverless

Stateful serverless has two primary requirements:

* The ability specify Stateful Serverless specific configuration for a function (ie, a `Configuration`, and therefore also a `Service`). For example, this includes database configuration, such as [this](https://github.com/lightbend/stateful-serverless/blob/f9da1a2b7272733cba94e504c76bd7fca3355c68/src/samples/js-shopping-cart/eventsourced.yaml##L12-L23).
* The ability to replace the Knative serving sidecar with a Stateful Serverless (Akka) side car, configured according to the custom Stateful Serverless configuration. Ideally, this should be done via a high level configuration item, which a (custom) operator translates to the necessary container spec for the sidecar.

The above should work alongside regular Knative serving functions, that is to say, whether the Stateful Serverless or regular Knative serving sidecar is used should be selected on a `Configuration` by `Configuration` basis.

### Possible design

Here we propose a design, with a focus on what changes would be needed in Knative to support it.

#### Custom configuration

One configuration mechanism that would work today for supplying custom configuration would be to use custom annotations in the template spec. These should be passed on from `Service` to `Configuration` to `Revision`, and therefore can be read by whatever component is configuring the Akka sidecar.

However, this isn't ideal, as such configuration may be better described, from the developers perspective, in structured YAML/json, as shown [here](https://github.com/lightbend/stateful-serverless/blob/f9da1a2b7272733cba94e504c76bd7fca3355c68/src/samples/js-shopping-cart/eventsourced.yaml##L12-L23). To support this, Knative would need to ensure that the custom configuration is passed from Service to `Configuration` to `Revision`. Here are two ideas for how this could be done:

1. Any unknown top level properties on the Service or `Configuration` specs should not be ignored, instead, they should be read and passed as is down to the `Configuration`/`Revision`. Any changes to top level properties, including additons/removals, or changes in the nested structures, would result in a new `Revision` being created.
2. A custom configuration property, eg `customConfig`, could be defined, which Knative treats as an opaque YAML/json object that it passes as is from Service to `Configuration`, and any changes to it results in a new `Revision` with that config in it. `customConfig` may be a bad name, another name could be `module`, with a convention that any custom modules (eg stateful serverless) selects a name under that, and puts all its configuration under that name.

Option 1 may feel more natural from the developers perspective (they don't care if the config is custom or not), however, it does mean that typos will be harder to diagnose, as they will be passed as is down the chain, and it will be less obvious that the typos are being ignored. Option 2 is more future proofed, since it contains all custom configuration to the custom config namespace, thereby ensuring future changes to the serving CRDs will not conflict with any custom configuration.

#### Custom sidecar injection

TODO: I've made an assumption that Knative is using `Deployments` for this, maybe it's not, maybe it's using `ReplicaSets`, or maybe it's using something else.

The Knative operator is responsible translating `Revisions` into `Deployments`. As part of this, it injects the Knative sidecar into the template spec. This translation needs to be disabled, and Stateful Serverless needs to provide its own operator that watches `Revisions`, and translates the ones that it is responsible for to `Deployments`, including the injection of its own side car.

To support this, an annotation could used as the flag to disable it, but as discussed in [Custom configuration](##custom-configuration), this is not ideal. An alternative solution is to add a new configuration parameter to the `Service`, `Configuration` and `Revision` specs. This could be called `moduleName`, which could default to `knative` and would indicate that `knative` is going to do the translation. Any value other than `knative` will indicate that Knative should not do the translation. If following the suggestion of using a `module` property for the custom configuration, then the custom configuration could be made to live under a property that is equal to the `moduleName`.

### Additional notes

#### Knative Build

Knative Build has not yet been taken into consideration, and I haven't even looked at how it works. Investigation needs to be done to ensure that this approach will be compatible with the current Knative Build workflow.

#### Routing, updates, and canary deployments

Stateful Serverless deployments will form a cluster with all pods for the service, this includes across revisions. This is necessary, for example, event sourcing requires that each entity live on at most one node to ensure strong consistency of command handling on that node. As such, when a new revision is deployed, and an update is underway, new nodes for the new revision need to join the cluster of existing nodes from the old revision, otherwise entities could be started in both clusters.

This presents an interesting conflict with canary deployments and routing. For cluster sharded entities, Akka will by default attempt to distribute load evenly across all nodes in the cluster. So if there are two existing nodes, and an update is done, using a canary deployment that initially routes 5% of the traffic to the new node, Akka's cluster sharding will make that 5% irrelevant, and one third of the traffic will end up being handled by the new node. Furthermore, the 5% of traffic that is routed to the new node may or may not end up being handled by that node.

The Akka sidecar will need to be careful to ensure that metrics collection is done post cluster sharding. Assuming that Knative's canary deployment support uses the metrics reported by the sidecars to decide on the health of the canary node, this should ensure that canary deployments still work as intended. If not, if for example metrics reported by the service mesh are used, then that may need to be modified to support this.

A custom Akka cluster sharding rebalancing strategy may be able to be used to try and replicate traffic routing percentages. Perhaps the biggest unanswered question there is how the strategy would discover the current required percentages.

---
## GraalVM integration

By default, we build a GraalVM native image for Linux. This is done inside a Docker container and so can be done on any platform with Docker installed. We also generate Docker images containing the native image, so the native image can be run on any platform using Docker too.

### Building the native image

If you simply want to run the native image locally, you can use the following command:

```
sbt "dockerBuildDevMode publishLocal"
```

This will take 5 or more minutes. Among the output you should see the result of the native image build, for example:

```bash
…
[info] [cloudstate-proxy-core:34956]    classlist:  23,867.63 ms
[info] [cloudstate-proxy-core:34956]        (cap):   1,402.66 ms
[info] [cloudstate-proxy-core:34956]        setup:   3,183.02 ms
[info] [cloudstate-proxy-core:34956]   (typeflow): 106,110.90 ms
[info] [cloudstate-proxy-core:34956]    (objects):  62,919.78 ms
[info] [cloudstate-proxy-core:34956]   (features):   8,452.19 ms
[info] [cloudstate-proxy-core:34956]     analysis: 185,664.30 ms
[info] [cloudstate-proxy-core:34956]     (clinit):   4,669.41 ms
[info] [cloudstate-proxy-core:34956]     universe:   7,296.91 ms
[info] [cloudstate-proxy-core:34956]      (parse):   9,460.94 ms
[info] [cloudstate-proxy-core:34956]     (inline):  11,308.08 ms
[info] [cloudstate-proxy-core:34956]    (compile):  43,680.43 ms
[info] [cloudstate-proxy-core:34956]      compile:  68,467.83 ms
[info] [cloudstate-proxy-core:34956]        image:   5,779.23 ms
[info] [cloudstate-proxy-core:34956]        write:   1,930.98 ms
[info] [cloudstate-proxy-core:34956]      [total]: 296,677.26 ms
[success] Total time: 304 s, completed Aug 6, 2019 4:00:02 PM
```

The resulting Docker image is `cloudstate-proxy-dev-mode:latest`.

This image is a dev mode image, it uses an in memory journal, and forms a single cluster by itself. You can also run `dockerBuildNoJournal` and `dockerBuildInMemory`, `dockerBuildCassandra` to build a production proxy that has no journal, an in memory journal or Cassandra journal respectively. These will attempt the Kubernetes cluster bootstrap process, so can only be used in Kubernetes with appropriate environment variables set to help them discover other pods in the same deployment.

Substituting `publishLocal` for `publish` will push the docker images to a remote Docker registry, to enable this the `-Ddocker.registry` and `-Ddocker.username` flags must be specified to the `sbt` command.

### Running the docker image

The docker image can be run by running `docker run cloudstate-proxy-dev-mode`. However, by itself this won't be useful because the container won't be able to locate the user function from its container. If running the user function locally and your platform is Linux, then this can be enabled simply by passing the `--network=host` flag to use the hosts network namespace.

For all other platforms, the simplest way is to run the user function in a docker container, and share the network namespaces between the two containers. The `js-shopping-cart` sample app docker image can be build by running `npm run dockerbuild` from the `samples/js-shopping-cart` directory. Now, to start the images, this should be done in separate windows, or replace `-it` with `-d` to detach:

```bash
docker run -it --rm --name cloudstate -p 9000:9000 cloudstate-proxy-dev-mode
docker run -it --rm --network container:cloudstate --name shopping-cart -e "DEBUG=cloudstate*" js-shopping-cart
```

Initially the cloudstate container may show errors as it attempts to connect to the shopping-cart user function before it's started. Once running, you can connect to the proxy on port 9000.

### Building the native image outside of a container

If you wish to build a Native Image outside of a container, eg because you're using OSX, and you want better performance (since OSX runs Docker in a VM) or you want to run the image locally, then you can follow the following instructions.

#### GraalVM installation

Switch to GraalVM 19.1.1 as your current JRE, and add its binaries (in /bin) to $PATH. You *MUST* do this otherwise you'll get weird warnings since the GraalVM Substitution mechanism won't work.

Your `java -version` should report something like:

```bash
openjdk version "1.8.0_222"
OpenJDK Runtime Environment (build 1.8.0_222-20190711112007.graal.jdk8u-src-tar-gz-b08)
OpenJDK 64-Bit GraalVM CE 19.1.1 (build 25.222-b08-jvmci-19.1-b01, mixed mode)
```

Also, verify that you've added GraalVM correctly by checking that `native-image` is available as a command.

* Download and install GraalVM 19.1.1 CE
* set the GRAALVM_HOME and GRAALVM_VERSION ENV vars:
  Example for MacOS:
    export GRAALVM_VERSION=graalvm-ce-19.1.1
    export GRAALVM_HOME=<installation-parent-dir>/$GRAALVM_VERSION/Contents/Home

#### Building

Switch to GraalVM 19.1.1 as your current JRE, and add its binaries (in /bin) to $PATH. You *MUST* do this otherwise you'll get weird warnings since the GraalVM Substitution mechanism won't work.

Your `java -version` should report something like:

```bash
openjdk version "1.8.0_222"
OpenJDK Runtime Environment (build 1.8.0_222-20190711112007.graal.jdk8u-src-tar-gz-b08)
OpenJDK 64-Bit GraalVM CE 19.1.1 (build 25.222-b08-jvmci-19.1-b01, mixed mode)
```

Also, verify that you've added GraalVM correctly by checking that `native-image` is available as a command.

Then either start creating the binary with the in-memory storage:

```bash
sbt "project proxy-core" "set graalVMVersion := None" graalvm-native-image:packageBin
```

or the Cassandra-client based storage binary:

```bash
sbt "project proxy-cassandra" "set graalVMVersion := None" graalvm-native-image:packageBin
```

The executable generated is located here:
*../cloudstate/proxy/core/target/graalvm-native-image/cloudstate-proxy-core*

#### Running a generated executable

The binary will have to dynamically link to a *SunEC* provider, and needs to source it either from the present working dir, or via the **java.library.path**, this is achieved by passing in the following property when executing the binary:  *-Djava.library.path=<path-to-JRE>/lib*

Example: **-Djava.library.path=/Library/Java/JavaVirtualMachines/adoptopenjdk-11.jdk/Contents/Home/lib**

Supplying the runtime configuration, for the simplest experience, you can give it the pre-packaged dev-mode.conf, example: *-Dconfig.resource=dev-mode.conf*

Full example of running the in-memory storage executable: 

```bash
cloudstate/proxy/core/target/graalvm-native-image/./cloudstate-proxy-core -Djava.library.path=/Library/Java/JavaVirtualMachines/adoptopenjdk-11.jdk/Contents/Home/lib -Dconfig.resource=dev-mode.conf
```

Or with the Cassandra client storage:

```bash
cloudstate/proxy/cassandra/target/graalvm-native-image/./cloudstate-proxy-cassandra -Djava.library.path=/Library/Java/JavaVirtualMachines/adoptopenjdk-11.jdk/Contents/Home/lib
```

---
## Testing strategy

### Compliance Testing

The [TCK](tck/src/test/resources/application.conf) makes it possible to verify that combinations of backends and frontends behaves as expected. In order to make a frontend eligible for testing in the TCK a sample application implementing a simple [Shopping Cart](samples/js-shopping-cart) (here showcased with the Node.js frontend) is required.

In order to make sure that each individual component performs its duties, and when combined has the expected outcome, the following categories need to be considered.

### Verification of backend functionality

Answers the question: How do we know that a given backend performs the duties expected of it when paired with a frontend and a user function written for that given backend?

Solution:

Devise a TestKit using one of the frontend implementations which will:

  * Use a preselected frontend implementation
  * Define a set of user functions
  * Make calls to those user functions
  * Verify the results of those interactions with expected outcomes
  * Mandate a /live and /ready endpoint for all backend implementations

Implementation details:

  * Create an Akka-based frontend implementation
      - Gives us a Java and a Scala viable frontend implementation
  * Define invalid user functions for different reasons to verify behavior caused by user error
  * Define a canonical correctly-behaving user function which exercises the different combinations of interactions expected
  * Define a set of tests which simulates different types of networking / lag issues
  * Use the generated client library to call the user function

### Verification of frontend functionality

Answers the question: How do we know that a given frontend performs the duties expected of it when paired with a backend and a user function written for that given frontend?

Solution:

  * Use the existing backend implementation
  * Define a canonical set of permutations of gRPC service descriptors
  * Require each frontend implementation to implement the user functions based on the canonical set of permutations of gRPC service descriptors
  * Use generated clients from the canonical set of gRPC service descriptors to call the frontend implementation
  * Verify that the end results are as expected

Implementation details:

### Managing external dependencies

Answers the question: How do we know which the external dependencies are, and if they are configured properly, and that they are available to perform the duties assigned to them?

Solution:

  * Require that backend implementations are ready when their /ready endpoint says so.
  * Require that frontend implementations are ready when their ready() gRPC endpoint says so.

Implementation details:

  * Will vary on a per-backend and per-frontend basis
  * Verify using CI

### End-to-end testing

Answers the question: How do we know that a given backend, frontend, and user function, we get the expected results when we call the user function?

Solution:

  * Permute backend + frontend combinations + frontend user functions for verification
  * Verify that calling the verification services' gRPC contract gives the expected outcome—thereby validating that end-to-end communcation works.
  * Simulate container failures at specific (or even stochastic) points to ensure that operation of the combination is within spec.

Implementation details:

  * None for now

### User function testing

Answers the question: How does the users test their user functions?

Solution:

  * Implement a TestKit as a part of each frontend user function API
  * Document how to add such tests, optionally generate a test harness which can be plugged into the builds for that platform.

Implementation details:

  * Will depend on each frontend implementation
  * API should be idiomatic for each specific platform

---
## Get involved

Are you interested in helping out making this vision a reality? We would love to have you! 
All contributions are welcome: ideas, criticism, praise, code, bug fixes, docs, buzz, etc. 

Our [mailing list](https://groups.google.com/forum/#!forum/cloudstate) is a good place to start with open ended discussions about CloudState. 

The [GitHub issue tracker](https://github.com/cloudstateio/cloudstate/issues) is a good place to raise issues, including bug reports and feature requests.

You can also [follow us on Twitter](https://twitter.com/CloudstateIO).

---
## Footnotes

[^1]:
     For example, Amazon Lambda caps their lifespan to 15 minutes.

[^2]:
     For a detailed discussion on this, and other limitations and problems with FaaS read the paper ["Serverless Computing: One Step Forward, Two Steps Back"](https://arxiv.org/abs/1812.03651) by Joe Hellerstein, et al.

[^3]:
     All the terms here are important, so let's clarify them. Stateful: in-memory yet durable and resilient state; Long-lived: life-cycle is not bound to a specific session, context available until explicitly destroyed; Virtual: location transparent and mobile, not bound to a physical location; Addressable: referenced through a stable address, one example of a component with these traits would be Actors

[^4]:
     For example, disorderly programming constructs like [CRDTs](https://en.wikipedia.org/wiki/Conflict-free_replicated_data_type) (discussed more below).

[^5]:
     Such as backpressure, windowing, completeness vs correctness, etc.

[^6]:
     At most one per service/entity, allowing the infrastructure to safely cache entity state in memory in the context of the gRPC stream.
     
[^7]:
     Akka Multi-DC log replication is a great example of combining the two techniques to do amazing things. 

[^8]:
     See the paper [Serverless Computing: Economic and Architectural Impact](https://blog.acolyer.org/2017/10/19/serverless-computing-economic-and-architectural-impact/).

[^9]:
      As discussed in [this article](https://medium.com/riselab/two-missing-links-in-serverless-computing-stateful-computation-and-placement-control-964c3236d18) by Stoica and Petersohn.<|MERGE_RESOLUTION|>--- conflicted
+++ resolved
@@ -385,13 +385,8 @@
 
 Onto the `cloudstate-event-sourcing` Node module, which can be found in [`node-support`](node-support). While there's no reason why the user function couldn't implement the event sourcing protocol directly, it is a little low level. This library provides an idiomatic JavaScript API binding to the protocol. It is expected that such a library would be provided for all support languages.
 
-<<<<<<< HEAD
-* [`entity.proto`](protocols/protocol/cloudstate/entity.proto) - This is the protocol that is implemented by the library, and invoked by the Akka backend. Commands, replies, events and snapshots are serialized into `google.protobuf.Any` - the command payloads and reply payloads are the gRPC input and output messages, while the event and snapshot payloads are what gets stored to persistence. The `ready` rpc method on the `Entity` service is used by the Akka backend to ask the user function for the gRPC protobuf descriptor it wishes to be served, this uses `google.protobuf.FileDescriptorProto` to serialize the descriptor.
-* [`eventsourced-support.js`](node-support/src/eventsourced-support.js) - This is the implementation of the protocol, which adapts the protocol to the API used by the user function.
-=======
 * [`entity.proto`](protocol/cloudstate/entity.proto) - This is the protocol that is implemented by the library, and invoked by the Akka backend. Commands, replies, events and snapshots are serialized into `google.protobuf.Any` - the command payloads and reply payloads are the gRPC input and output messages, while the event and snapshot payloads are what gets stored to persistence. The `ready` rpc method on the `Entity` service is used by the Akka backend to ask the user function for the gRPC protobuf descriptor it wishes to be served, this uses `google.protobuf.FileDescriptorProto` to serialize the descriptor.
 * [`entity.js`](node-support/src/entity.js) - This is the implementation of the protocol, which adapts the protocol to the API used by the user function.
->>>>>>> 52e8c9de
 
 Next we'll take a look at the Akka proxy, which can be found in [`proxy/core`](proxy/core).
 
