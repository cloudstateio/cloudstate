--- conflicted
+++ resolved
@@ -88,23 +88,6 @@
 
 @@snip [ShoppingCartEntity.java](/docs/src/test/java/docs/user/eventsourced/ShoppingCartEntity.java) { #handle-snapshot }
 
-<<<<<<< HEAD
-## Multiple behaviors
-
-In the examples above, our shopping cart entity only has one behavior, and that is declared through the annotations on the entity class. An entity may have different states, where command and event handling may differ according to the state it is currently in. While this could be implemented using if statements in the handlers, Cloudstate also provides multiple behavior support, so that an entity can change its behavior. This multiple behavior support allows implementing entities as finite state machines.
-
-Entity behavior can be changed when the entity is created, when it handles a snapshot, and when it handles an event, using the `become` method on their respective contexts. The become method accepts an array of objects. Each object declares event handlers and command handlers for that particular behavior, and the handlers on that object will be used going forward for all subsequent commands and events.
-
-Behaviors can also be composed by supplying multiple behavior objects to the `become` method. Behavior objects are checked in order for a behavior, the first behavior that has a matching command or event handler will be invoked.
-
-Typically, behaviors will be implemented as inner classes of the entity, so that they can access the entities state. Alternatively, they can be implemented independently, and can in fact even hold the state immutably themselves - such that behaviors can be used to update the state of the entity.
-
-In the example below, we show a shopping cart that also has a checkout command. Once checked out, the shopping cart no longer accepts any commands to add or remove items, its behavior changes. Handlers that are shared between behaviors are declared on the entity itself, and it is passed as one of the behaviors on each call to change the behavior:
-
-@@snip [ShoppingCartEntity.java](/docs/src/test/java/docs/user/eventsourced/behavior/ShoppingCartEntity.java) { #content }
-
-=======
->>>>>>> 705e5b4a
 ## Registering the entity
 
 Once you've created your entity, you can register it with the @javadoc[`CloudState`](io.cloudstate.javasupport.CloudState) server, by invoking the `registerEventSourcedEntity` method. In addition to passing your entity class and service descriptor, you also need to pass any descriptors that you use for persisting events, for example, the `domain.proto` descriptor.
