# Conflict-free Replicated Data Types

This page documents how to implement Cloudstate CRDT entities in Java. For information on what Cloudstate CRDT entities are, please read the general @ref[Conflict-free Replicated Data Type](../../features/crdts.md) documentation first.

A CRDT can be created by annotating it with the @javadoc[`@CrdtEntity`](io.cloudstate.javasupport.crdt.CrdtEntity) annotation.

@@snip [ShoppingCartEntity.java](/docs/src/test/java/docs/user/crdt/ShoppingCartEntity.java) { #entity-class }

## Accessing and creating an entity's CRDT

Each CRDT entity manages one root CRDT. That CRDT will either be supplied to the entity by the proxy when it is started, or, if no CRDT exists for the entity when it is started, it can be created by the entity using a @javadoc[`CrdtFactory`](io.cloudstate.javasupport.crdt.CrdtFactory) extending context.

There are multiple ways that a CRDT entity may access its CRDT. It may have the CRDT injected directly into its constructor or a command handler - the value can be wrapped in an `Optional` to distinguish between entities that have been created and CRDTs that have not yet been created. If not wrapped in `Optional`, the CRDT will be created automatically, according to its type. The CRDT can also be read from any @javadoc[`CrdtContext`](io.cloudstate.javasupport.crdt.CrdtContext) via the @javadoc[`state`](io.cloudstate.javasupport.crdt.CrdtContext#state-java.lang.Class-) method.

<<<<<<< HEAD
An entity's CRDT can be created from the entity's constructor using the `CrdtFactory` methods on @javadoc[`CrdtCreationContext`](io.cloudstate.javasupport.crdt.CrdtCreationContext), or using the same methods in a command handler using the @javadoc[`CommandContext`](io.cloudstate.javasupport.crdt.CommandContext). Note that the CRDT may only be created once, and only if it hasn't been provided by the CloudState proxy already. Any attempt to create a CRDT when one already exists will throw an `IllegalStateException`.
=======
An entities CRDT can be created from the entities constructor using the `CrdtFactory` methods on @javadoc[`CrdtCreationContext`](io.cloudstate.javasupport.crdt.CrdtCreationContext), or using the same methods in a command handler using the @javadoc[`CommandContext`](io.cloudstate.javasupport.crdt.CommandContext). Note that the CRDT may only be created once, and only if it hasn't been provided by the Cloudstate proxy already. Any attempt to create a CRDT when one already exists will throw an `IllegalStateException`.
>>>>>>> 19164b20

For most use cases, simply injecting the CRDT directly into the constructor, and storing in a local field, will be the most convenient and straightforward method of using a CRDT. In our shopping cart example, we're going to use an @javadoc[`LWWRegisterMap`](io.cloudstate.javasupport.crdt.LWWRegisterMap), this shows how it may be injected:

@@snip [ShoppingCartEntity.java](/docs/src/test/java/docs/user/crdt/ShoppingCartEntity.java) { #creation }

In addition to the CRDT, the constructor may accept a @javadoc[`CrdtCreationContext`](io.cloudstate.javasupport.crdt.CrdtCreationContext).

## Handling commands

Command handlers can be declared by annotating a method with @javadoc[`@CommandHandler`](io.cloudstate.javasupport.crdt.CommandHandler). They take a context class of type @javadoc[`CommandContext`](io.cloudstate.javasupport.crdt.CommandContext).

By default, the name of the command that the method handles will be the name of the method with the first letter capitalized. So, a method called `getCart` will handle gRPC service call command named `GetCart`. This can be overridden by setting the `name` parameter on the `@CommandHandler` annotation.

The command handler also can take the gRPC service call input type as a parameter, to receive the command message. This is optional, sometimes it's not needed. For example, our `GetCart` service call doesn't need any information from the message, since it's just returning the current state as is. Meanwhile, the `AddItem` service call does need information from the message, since it needs to know the product id, description and quantity to add to the cart.

The return type of the command handler must be the output type for the gRPC service call, this will be sent as the reply.

The following shows the implementation of the `GetCart` command handler. This command handler is a read-only command handler, it doesn't update the CRDT, it just returns some state:

@@snip [ShoppingCartEntity.java](/docs/src/test/java/docs/user/crdt/ShoppingCartEntity.java) { #get-cart }

## Updating a CRDT

<<<<<<< HEAD
Due to CloudState's @ref[take in turns approach](../../features/crdts.md#approach-to-crdts-in-cloudstate), CRDTs may only be updated in command handlers and @ref[stream cancellation callbacks](#responding-to-stream-cancellation).
=======
Due to Cloudstates @ref[take in turns approach](../../features/crdts.md#approach-to-crdts-in-cloudstate), CRDTs may only be updated in command handlers and @ref[stream cancellation callbacks](#responding-to-stream-cancellation).
>>>>>>> 19164b20

Here's a command handler for the `AddItem` command that adds the item to the shopping cart:

@@snip [ShoppingCartEntity.java](/docs/src/test/java/docs/user/crdt/ShoppingCartEntity.java) { #add-item }

## Deleting a CRDT

A CRDT can be deleted by invoking @javadoc[`CommandContext.delete`](io.cloudstate.javasupport.crdt.CommandContext#delete--). Once a CRDT is deleted, the entity will be shut down, and all subsequent commands for the entity will be rejected.

Caution should be taken when deleting CRDTs - the Reference Implementation of the proxy needs to maintain tombstones for each CRDT deleted, so over time, if many CRDTs are created and deleted, this will result in not just running out of memory, but increased network usage as the tombstones still need to be gossipped through the cluster for replication.

## Streamed command handlers

Streamed commands can be used to receive and publish updates to the state. If a gRPC service call has a streamed result type, the handler for that call can accept a @javadoc[`StreamedCommandContext`](io.cloudstate.javasupport.crdt.StreamedCommandContext), and use that to register callbacks.

### Responding to changes

If the command handler wishes to publish changes to the stream it can register a callback with @javadoc[`onChange`](io.cloudstate.javasupport.crdt.StreamedCommandContext#onChange-java.util.function.Function-), which will be invoked every time the CRDT changes.

The callback is then able to return a message to be sent to the client (or empty, if it wishes to send no message in response to that particular change). The callback may not modify the CRDT itself, but it may emit effects that may modify the CRDT.

If the shopping cart service had a `WatchCart` call, like this:

```proto
rpc WatchCart(GetShoppingCart) returns (stream Cart);
```

that could be implemented like this:

@@snip [ShoppingCartEntity.java](/docs/src/test/java/docs/user/crdt/ShoppingCartEntity.java) { #watch-cart }

### Ending the stream

The `onChange` callback can end the stream by invoking @javadoc[`endStream`](io.cloudstate.javasupport.crdt.SubscriptionContext#endStream--) on the @javadoc[`SubscriptionContext`](io.cloudstate.javasupport.crdt.SubscriptionContext) it is passed. If it does this, it will not receive an `onCancel` callback.

### Responding to stream cancellation

A streamed command handler may also register an @javadoc[`onCancel`](io.cloudstate.javasupport.crdt.StreamedCommandContext#onCancel-java.util.function.Consumer-) callback to be notified when the stream is cancelled. The cancellation callback handler may update the CRDT. This is useful if the CRDT is being used to track connections, for example, when using @javadoc[`Vote`](io.cloudstate.javasupport.crdt.Vote) CRDTs to track a user's online status.

## Types of CRDTs

The Cloudstate Java support library offers Java classes for each of the @ref[CRDTs available in Cloudstate](../../features/crdts.md#crdts-available-in-cloudstate).

### Counters and flags

@javadoc[`GCounter`](io.cloudstate.javasupport.crdt.GCounter), @javadoc[`PNCounter`](io.cloudstate.javasupport.crdt.PNCounter) and @javadoc[`Flag`](io.cloudstate.javasupport.crdt.Flag) are available, offering operations relevant to each CRDT.

### Vote

@javadoc[`Vote`](io.cloudstate.javasupport.crdt.Vote) is available for the Vote CRDT. The Vote CRDT allows updating the current node's vote using the @javadoc[`vote`](io.cloudstate.javasupport.crdt.Vote#vote-boolean-) method, the current nodes vote can be queried using the @javadoc[`getSelfVote`](io.cloudstate.javasupport.crdt.Vote#getSelfVote--) method.
 
 For determining the result of a vote, @javadoc[`getVoters`](io.cloudstate.javasupport.crdt.Vote#getVoters--) and @javadoc[`getVotesFor`](io.cloudstate.javasupport.crdt.Vote#getVotesFor--) can be used to check the total number of nodes, and the number of nodes that have voted for the condition, respectively. In addition, convenience methods are provided for common vote decision approaches, @javadoc[`isAtLeastOne`](io.cloudstate.javasupport.crdt.Vote#isAtLeastOne--) returns true if there is at least one voter for the condition, @javadoc[`isMajority`](io.cloudstate.javasupport.crdt.Vote#isMajority--) returns true if the number of votes for is more than half the number of voters, and @javadoc[`isAll`](io.cloudstate.javasupport.crdt.Vote#isUnanimous--) returns true if the number of votes for equals the number of voters.

### Registers

@javadoc[`LWWRegister`](io.cloudstate.javasupport.crdt.LWWRegister) provides the LWWRegister CRDT. It can be interacted with using the @javadoc[`set`](io.cloudstate.javasupport.crdt.LWWRegister#set-T-) and @javadoc[`get`](io.cloudstate.javasupport.crdt.LWWRegister#get--) methods. If you wish to use a custom clock, you can use the @javadoc[`set`](io.cloudstate.javasupport.crdt.LWWRegister#set-T-io.cloudstate.javasupport.crdt.LWWRegister.Clock-long-) overload that allows passing a custom clock and custom clock value.

@@@ note { title=Important }
Direct mutations to @javadoc[`LWWRegister`](io.cloudstate.javasupport.crdt.LWWRegister) and @javadoc[`LWWRegisterMap`](io.cloudstate.javasupport.crdt.LWWRegisterMap) values will not be replicated to other nodes, only mutations triggered through using the @javadoc[`set`](io.cloudstate.javasupport.crdt.LWWRegister#set-T-) and @javadoc[`put`](io.cloudstate.javasupport.crdt.LWWRegisterMap#put-K-V-) methods will be replicated. Hence, the following update will not be replicated:

```java
myLwwRegister.get().setSomeField("foo");
```

This update however will be replicated:

```java
MyValue myValue = myLwwRegister.get();
myValue.setSomeField("foo");
myLwwRegister.set(myValue);
```

In general, we recommend that these values be immutable, as this will prevent accidentally mutating without realising the update won't be applied. If using protobufs as values, this will be straightforward, since compiled protobuf classes are immutable.
@@@

### Sets and Maps

Cloudstate Java support provides @javadoc[`GSet`](io.cloudstate.javasupport.crdt.GSet) and @javadoc[`ORSet`](io.cloudstate.javasupport.crdt.ORSet) that implement the `java.util.Set` interface, and @javadoc[`ORMap`](io.cloudstate.javasupport.crdt.ORMap) that implements the `java.util.Map`. However, not all operations are implemented - `GSet` doesn't support any removal operations, and `ORMap` does not support any operations that would replace an existing value in the map.

To insert a value into an `ORMap`, you should use the @javadoc[`getOrCreate`](io.cloudstate.javasupport.crdt.ORMap#getOrCreate-K-java.util.function.Function-) method. The passed in callback will give you a @javadoc[`CrdtFactory`](io.cloudstate.javasupport.crdt.CrdtFactory) that you can use to create the CRDT value that you wish to use.

@@@ note { title=Important }
With all maps and sets, map keys and set values must be immutable. Cloudstate ignores the individual mutation of the key or value (not replicated to other nodes). Furthermore, their serialized form must be stable.
The Cloudstate proxy uses the serialized form of the values to track changes in the set or map. If the same value serializes to two different sets of bytes on different occasions, they will be treated as different elements in the set or map.

This is particularly relevant when using protobufs. The ordering of map entries in a serialized protobuf is undefined, and very often will be different for two equal maps. Hence, maps should never be used as keys in `ORMap` or as values in `GSet`, `ORSet`.
For the rest of the protobuf specification, while no guarantees are made on the stability by the protobuf specification itself, the Java libraries do produce stable orderings of fields and stable output of non-map values. Care should be taken when changing the protobuf structure. Many changes, that are backwards compatible from a protobuf standpoint, do not necessarily translate into stable serializations.

<<<<<<< HEAD
If using JSON serialization, it is recommended that you explicitly define the field ordering using Jackson's `@JsonPropertyOrder` annotation, and as with protobufs, never use `Map` or `Set` in your JSON objects since the ordering of those is not stable.
=======
If using JSON serialization, it is recommended that you explicitly define the field ordering using Jacksons `@JsonPropertyOrder` annotation. And as with protobufs, never use `Map` or `Set` in your JSON objects since the ordering of those is not stable.
>>>>>>> 19164b20
@@@

Some wrapper classes are also provided for ORMap. These provide more convenient APIs for working with values of particular CRDT types. They are:

@javadoc[`LWWRegisterMap`](io.cloudstate.javasupport.crdt.LWWRegisterMap)
: A map of LWWRegister values. This exposes the LWWRegister values as values directly in the map.

@javadoc[`PNCounterMap`](io.cloudstate.javasupport.crdt.PNCounterMap)
: A map of PNCounter values. This exposes the current value of the PNCounters directly as values in the map, and offers @javadoc[`increment`](io.cloudstate.javasupport.crdt.PNCounterMap#increment-java.lang.Object-long-) and @javadoc[`decrement`](io.cloudstate.javasupport.crdt.PNCounterMap#decrement-java.lang.Object-long-) methods to update the values.

## Registering the entity

Once you've created your entity, you can register it with the @javadoc[`CloudState`](io.cloudstate.javasupport.CloudState) server, by invoking the @javadoc[`registerCrdtEntity`](io.cloudstate.javasupport.CloudState#registerCrdtEntity-java.lang.Class-com.google.protobuf.Descriptors.ServiceDescriptor-com.google.protobuf.Descriptors.FileDescriptor...-) method.
In addition to passing your entity class and service descriptor, if you use protobuf for serialization and any protobuf message definitions are missing from your service descriptor (they are not declared directly in the file, nor as dependencies), then you'll need to pass those protobuf descriptors as well.

@@snip [ShoppingCartEntity.java](/docs/src/test/java/docs/user/crdt/ShoppingCartEntity.java) { #register }<|MERGE_RESOLUTION|>--- conflicted
+++ resolved
@@ -12,11 +12,7 @@
 
 There are multiple ways that a CRDT entity may access its CRDT. It may have the CRDT injected directly into its constructor or a command handler - the value can be wrapped in an `Optional` to distinguish between entities that have been created and CRDTs that have not yet been created. If not wrapped in `Optional`, the CRDT will be created automatically, according to its type. The CRDT can also be read from any @javadoc[`CrdtContext`](io.cloudstate.javasupport.crdt.CrdtContext) via the @javadoc[`state`](io.cloudstate.javasupport.crdt.CrdtContext#state-java.lang.Class-) method.
 
-<<<<<<< HEAD
 An entity's CRDT can be created from the entity's constructor using the `CrdtFactory` methods on @javadoc[`CrdtCreationContext`](io.cloudstate.javasupport.crdt.CrdtCreationContext), or using the same methods in a command handler using the @javadoc[`CommandContext`](io.cloudstate.javasupport.crdt.CommandContext). Note that the CRDT may only be created once, and only if it hasn't been provided by the CloudState proxy already. Any attempt to create a CRDT when one already exists will throw an `IllegalStateException`.
-=======
-An entities CRDT can be created from the entities constructor using the `CrdtFactory` methods on @javadoc[`CrdtCreationContext`](io.cloudstate.javasupport.crdt.CrdtCreationContext), or using the same methods in a command handler using the @javadoc[`CommandContext`](io.cloudstate.javasupport.crdt.CommandContext). Note that the CRDT may only be created once, and only if it hasn't been provided by the Cloudstate proxy already. Any attempt to create a CRDT when one already exists will throw an `IllegalStateException`.
->>>>>>> 19164b20
 
 For most use cases, simply injecting the CRDT directly into the constructor, and storing in a local field, will be the most convenient and straightforward method of using a CRDT. In our shopping cart example, we're going to use an @javadoc[`LWWRegisterMap`](io.cloudstate.javasupport.crdt.LWWRegisterMap), this shows how it may be injected:
 
@@ -40,11 +36,7 @@
 
 ## Updating a CRDT
 
-<<<<<<< HEAD
 Due to CloudState's @ref[take in turns approach](../../features/crdts.md#approach-to-crdts-in-cloudstate), CRDTs may only be updated in command handlers and @ref[stream cancellation callbacks](#responding-to-stream-cancellation).
-=======
-Due to Cloudstates @ref[take in turns approach](../../features/crdts.md#approach-to-crdts-in-cloudstate), CRDTs may only be updated in command handlers and @ref[stream cancellation callbacks](#responding-to-stream-cancellation).
->>>>>>> 19164b20
 
 Here's a command handler for the `AddItem` command that adds the item to the shopping cart:
 
@@ -133,11 +125,7 @@
 This is particularly relevant when using protobufs. The ordering of map entries in a serialized protobuf is undefined, and very often will be different for two equal maps. Hence, maps should never be used as keys in `ORMap` or as values in `GSet`, `ORSet`.
 For the rest of the protobuf specification, while no guarantees are made on the stability by the protobuf specification itself, the Java libraries do produce stable orderings of fields and stable output of non-map values. Care should be taken when changing the protobuf structure. Many changes, that are backwards compatible from a protobuf standpoint, do not necessarily translate into stable serializations.
 
-<<<<<<< HEAD
 If using JSON serialization, it is recommended that you explicitly define the field ordering using Jackson's `@JsonPropertyOrder` annotation, and as with protobufs, never use `Map` or `Set` in your JSON objects since the ordering of those is not stable.
-=======
-If using JSON serialization, it is recommended that you explicitly define the field ordering using Jacksons `@JsonPropertyOrder` annotation. And as with protobufs, never use `Map` or `Set` in your JSON objects since the ordering of those is not stable.
->>>>>>> 19164b20
 @@@
 
 Some wrapper classes are also provided for ORMap. These provide more convenient APIs for working with values of particular CRDT types. They are:
