# Forwarding and effects

A command may only act on one entity at a time. Sometimes however, you would like to update multiple entities in a single command. An example of this might be wanting to publish a message to a topic entity after an event sourced entity processes a command, to inform any watchers of that entity.

## Forwarding control to another entity

An entity may, rather than sending a reply to a command, forward it to another entity. This is done by sending a forward message back to the proxy, instructing the proxy which call on which entity should be invoked, and passing the message to invoke it with.

The command won't be forwarded until any state actions request by the command handler have successfully completed. It is the responsibility of the forwarded action to return a reply that matches the type of the original command handler. Forwards can be chained arbitrarily long.

## Emitting effects on another entity

An entity may also emit one or more effects. An effect is something whose result has no impact on the result of the current command - if it fails, the current command still succeeds. The result of the effect is therefore ignored. Effects are only performed after the successful completion of any state actions requested by the command handler.

<<<<<<< HEAD
Effects may be declared as synchronous or asynchronous. Asynchronous commands run in a "fire and forget" fashion. The code flow of the caller (the command handler of the entity which emitted the async command) continues while the command is being asynchronously processed. Meanwhile, synchronous commands runs in "blocking" mode, ie. the commands are processed in order, one at a time. The final result of the command handler, either a reply or a forward, is not sent until all synchronous commands are completed.
=======
Effects may be declared as synchronous or asynchronous. Asynchronous commands run in a "fire and forget" fashion. The code flow of the caller (the command handler of the entity which emitted the async command) continues while the command is being asynchronously processed. Meanwhile, synchronous commands run in "blocking" mode, ie. the commands are processed in order, one at a time. The final result of the command handler, either a reply or a forward, is not sent until all synchronous commands are completed.
>>>>>>> 01552d59

## Transactional concerns

It's important to note that forwarded commands, and commands emitted as side effects, are **non**-atomic, ie. there is no guarantee that the transactions either all succeeded or none. If the user function or store fails while a forwarded command is executing, the original command that triggered it will not be rolled back.

Hence, forwarding and effects should not be used to update multiple entities at once if partial updates is a problem. In such cases, it's best to initiate commands from an event log consumer (future Cloudstate functionality), which can guarantee that a sequence of operations will run through to completion.<|MERGE_RESOLUTION|>--- conflicted
+++ resolved
@@ -12,11 +12,7 @@
 
 An entity may also emit one or more effects. An effect is something whose result has no impact on the result of the current command - if it fails, the current command still succeeds. The result of the effect is therefore ignored. Effects are only performed after the successful completion of any state actions requested by the command handler.
 
-<<<<<<< HEAD
-Effects may be declared as synchronous or asynchronous. Asynchronous commands run in a "fire and forget" fashion. The code flow of the caller (the command handler of the entity which emitted the async command) continues while the command is being asynchronously processed. Meanwhile, synchronous commands runs in "blocking" mode, ie. the commands are processed in order, one at a time. The final result of the command handler, either a reply or a forward, is not sent until all synchronous commands are completed.
-=======
 Effects may be declared as synchronous or asynchronous. Asynchronous commands run in a "fire and forget" fashion. The code flow of the caller (the command handler of the entity which emitted the async command) continues while the command is being asynchronously processed. Meanwhile, synchronous commands run in "blocking" mode, ie. the commands are processed in order, one at a time. The final result of the command handler, either a reply or a forward, is not sent until all synchronous commands are completed.
->>>>>>> 01552d59
 
 ## Transactional concerns
 
