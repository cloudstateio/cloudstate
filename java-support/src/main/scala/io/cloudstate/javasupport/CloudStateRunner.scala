/*
 * Copyright 2019 Lightbend Inc.
 *
 * Licensed under the Apache License, Version 2.0 (the "License");
 * you may not use this file except in compliance with the License.
 * You may obtain a copy of the License at
 *
 *     http://www.apache.org/licenses/LICENSE-2.0
 *
 * Unless required by applicable law or agreed to in writing, software
 * distributed under the License is distributed on an "AS IS" BASIS,
 * WITHOUT WARRANTIES OR CONDITIONS OF ANY KIND, either express or implied.
 * See the License for the specific language governing permissions and
 * limitations under the License.
 */

package io.cloudstate.javasupport

import java.util.concurrent.CompletionStage

import com.typesafe.config.{Config, ConfigFactory}
import akka.Done
import akka.actor.ActorSystem
import akka.http.scaladsl._
import akka.http.scaladsl.model._
import akka.stream.{ActorMaterializer, Materializer}
import com.google.protobuf.Descriptors
import io.cloudstate.javasupport.impl.action.{ActionService, StatelessFunctionImpl}
import io.cloudstate.javasupport.impl.eventsourced.{EventSourcedImpl, EventSourcedStatefulService}
import io.cloudstate.javasupport.impl.{EntityDiscoveryImpl, ResolvedServiceCallFactory, ResolvedServiceMethod}
import io.cloudstate.javasupport.impl.crdt.{CrdtImpl, CrdtStatefulService}
import io.cloudstate.javasupport.impl.crud.{CrudImpl, CrudStatefulService}
import io.cloudstate.protocol.crdt.CrdtHandler
import io.cloudstate.protocol.crud.CrudHandler
import io.cloudstate.protocol.entity.EntityDiscoveryHandler
import io.cloudstate.protocol.event_sourced.EventSourcedHandler
import io.cloudstate.protocol.function.StatelessFunctionHandler

import scala.compat.java8.FutureConverters
import scala.concurrent.Future
import scala.collection.JavaConverters._

object CloudStateRunner {
  final case class Configuration(userFunctionInterface: String, userFunctionPort: Int, snapshotEvery: Int) {
    validate()
    def this(config: Config) = {
      this(
        userFunctionInterface = config.getString("user-function-interface"),
        userFunctionPort = config.getInt("user-function-port"),
        snapshotEvery = config.getInt("eventsourced.snapshot-every")
      )
    }

    private def validate(): Unit = {
      require(userFunctionInterface.length > 0, s"user-function-interface must not be empty")
      require(userFunctionPort > 0, s"user-function-port must be greater than 0")
    }
  }
}

/**
 * The CloudStateRunner is responsible for handle the bootstrap of entities,
 * and is used by [[io.cloudstate.javasupport.CloudState#start()]] to set up the local
 * server with the given configuration.
 *
 * CloudStateRunner can be seen as a low-level API for cases where [[io.cloudstate.javasupport.CloudState#start()]] isn't enough.
 */
final class CloudStateRunner private[this] (
    _system: ActorSystem,
    serviceFactories: Map[String, java.util.function.Function[ActorSystem, Service]]
) {
  private[javasupport] implicit final val system = _system
  private[this] implicit final val materializer: Materializer = ActorMaterializer()

  private[this] final val configuration =
    new CloudStateRunner.Configuration(system.settings.config.getConfig("cloudstate"))

  private val services = serviceFactories.toSeq.map {
    case (serviceName, factory) => serviceName -> factory(system)
  }.toMap

  // TODO JavaDoc
  def this(services: java.util.Map[String, java.util.function.Function[ActorSystem, Service]]) {
    this(ActorSystem("StatefulService", {
      val conf = ConfigFactory.load()
      conf.getConfig("cloudstate.system").withFallback(conf)
    }), services.asScala.toMap)
  }

  // TODO JavaDoc
  def this(services: java.util.Map[String, java.util.function.Function[ActorSystem, Service]], config: Config) {
    this(ActorSystem("StatefulService", config), services.asScala.toMap)
  }

  private val rootContext = new Context {
    override val serviceCallFactory: ServiceCallFactory = new ResolvedServiceCallFactory(services)
  }

  private[this] def createRoutes(): PartialFunction[HttpRequest, Future[HttpResponse]] = {

    val serviceRoutes =
      services.groupBy(_._2.getClass).foldLeft(PartialFunction.empty[HttpRequest, Future[HttpResponse]]) {

        case (route, (serviceClass, eventSourcedServices: Map[String, EventSourcedStatefulService] @unchecked))
            if serviceClass == classOf[EventSourcedStatefulService] =>
          val eventSourcedImpl = new EventSourcedImpl(system, eventSourcedServices, rootContext, configuration)
          route orElse EventSourcedHandler.partial(eventSourcedImpl)

        case (route, (serviceClass, crdtServices: Map[String, CrdtStatefulService] @unchecked))
            if serviceClass == classOf[CrdtStatefulService] =>
          val crdtImpl = new CrdtImpl(system, crdtServices, rootContext)
          route orElse CrdtHandler.partial(crdtImpl)

<<<<<<< HEAD
        case (route, (serviceClass, crudServices: Map[String, CrudStatefulService] @unchecked))
            if serviceClass == classOf[CrudStatefulService] =>
          val crudImpl = new CrudImpl(system, crudServices, rootContext, configuration)
          route orElse CrudHandler.partial(crudImpl)
=======
        case (route, (serviceClass, actionServices: Map[String, ActionService] @unchecked))
            if serviceClass == classOf[ActionService] =>
          val actionImpl = new StatelessFunctionImpl(system, actionServices, rootContext)
          route orElse StatelessFunctionHandler.partial(actionImpl)
>>>>>>> adc9d70e

        case (_, (serviceClass, _)) =>
          sys.error(s"Unknown StatefulService: $serviceClass")
      }

    val entityDiscovery = EntityDiscoveryHandler.partial(new EntityDiscoveryImpl(system, services))

    serviceRoutes orElse
    entityDiscovery orElse { case _ => Future.successful(HttpResponse(StatusCodes.NotFound)) }
  }

  /**
   * Starts a server with the configured entities.
   *
   * @return a CompletionStage which will be completed when the server has shut down.
   */
  def run(): CompletionStage[Done] = {
    val serverBindingFuture = Http
      .get(system)
      .bindAndHandleAsync(createRoutes(),
                          configuration.userFunctionInterface,
                          configuration.userFunctionPort,
                          HttpConnectionContext(UseHttp2.Always))
    // FIXME Register an onTerminate callback to unbind the Http server
    FutureConverters
      .toJava(serverBindingFuture)
      .thenCompose(
        binding => system.getWhenTerminated.thenCompose(_ => FutureConverters.toJava(binding.unbind()))
      )
      .thenApply(_ => Done)
  }

  /**
   * Terminates the server.
   *
   * @return a CompletionStage which will be completed when the server has shut down.
   */
  def terminate(): CompletionStage[Done] =
    FutureConverters.toJava(system.terminate()).thenApply(_ => Done)
}

/**
 * StatefulService describes an entitiy type in a way which makes it possible
 * to deploy.
 */
trait Service {

  /**
   * @return a Protobuf ServiceDescriptor of its externally accessible gRPC API
   */
  def descriptor: Descriptors.ServiceDescriptor

  /**
   * Possible values are: "", "", "".
   * @return the type of entity represented by this StatefulService
   */
  def entityType: String

  /**
   * @return the persistence identifier used for the the entities represented by this service
   */
  def persistenceId: String = descriptor.getName

  // TODO JavaDoc
  def resolvedMethods: Option[Map[String, ResolvedServiceMethod[_, _]]]
}<|MERGE_RESOLUTION|>--- conflicted
+++ resolved
@@ -111,17 +111,15 @@
           val crdtImpl = new CrdtImpl(system, crdtServices, rootContext)
           route orElse CrdtHandler.partial(crdtImpl)
 
-<<<<<<< HEAD
-        case (route, (serviceClass, crudServices: Map[String, CrudStatefulService] @unchecked))
-            if serviceClass == classOf[CrudStatefulService] =>
-          val crudImpl = new CrudImpl(system, crudServices, rootContext, configuration)
-          route orElse CrudHandler.partial(crudImpl)
-=======
         case (route, (serviceClass, actionServices: Map[String, ActionService] @unchecked))
             if serviceClass == classOf[ActionService] =>
           val actionImpl = new StatelessFunctionImpl(system, actionServices, rootContext)
           route orElse StatelessFunctionHandler.partial(actionImpl)
->>>>>>> adc9d70e
+
+        case (route, (serviceClass, crudServices: Map[String, CrudStatefulService] @unchecked))
+          if serviceClass == classOf[CrudStatefulService] =>
+          val crudImpl = new CrudImpl(system, crudServices, rootContext, configuration)
+          route orElse CrudHandler.partial(crudImpl)
 
         case (_, (serviceClass, _)) =>
           sys.error(s"Unknown StatefulService: $serviceClass")
