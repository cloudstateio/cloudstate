--- conflicted
+++ resolved
@@ -20,12 +20,9 @@
 import akka.stream.Materializer;
 import com.typesafe.config.Config;
 import com.google.protobuf.Descriptors;
-<<<<<<< HEAD
 import io.cloudstate.javasupport.crud.CrudEntity;
-=======
 import io.cloudstate.javasupport.action.Action;
 import io.cloudstate.javasupport.action.ActionHandler;
->>>>>>> adc9d70e
 import io.cloudstate.javasupport.crdt.CrdtEntity;
 import io.cloudstate.javasupport.crdt.CrdtEntityFactory;
 import io.cloudstate.javasupport.crud.CrudEntityFactory;
@@ -222,11 +219,7 @@
   }
 
   /**
-<<<<<<< HEAD
-   * Register an CRDT entity factory.
-=======
    * Register a CRDT entity factory.
->>>>>>> adc9d70e
    *
    * <p>This is a low level API intended for custom (eg, non reflection based) mechanisms for
    * implementing the entity.
@@ -329,14 +322,14 @@
    * @return This stateful service builder.
    */
   public CloudState registerCrudEntity(
-      Class<?> entityClass,
-      Descriptors.ServiceDescriptor descriptor,
-      Descriptors.FileDescriptor... additionalDescriptors) {
+          Class<?> entityClass,
+          Descriptors.ServiceDescriptor descriptor,
+          Descriptors.FileDescriptor... additionalDescriptors) {
 
     CrudEntity entity = entityClass.getAnnotation(CrudEntity.class);
     if (entity == null) {
       throw new IllegalArgumentException(
-          entityClass + " does not declare an " + CrudEntity.class + " annotation!");
+              entityClass + " does not declare an " + CrudEntity.class + " annotation!");
     }
 
     final String persistenceId;
@@ -349,12 +342,12 @@
     final AnySupport anySupport = newAnySupport(additionalDescriptors);
 
     services.put(
-        descriptor.getFullName(),
-        new CrudStatefulService(
-            new AnnotationBasedCrudSupport(entityClass, anySupport, descriptor),
-            descriptor,
-            anySupport,
-            persistenceId));
+            descriptor.getFullName(),
+            new CrudStatefulService(
+                    new AnnotationBasedCrudSupport(entityClass, anySupport, descriptor),
+                    descriptor,
+                    anySupport,
+                    persistenceId));
 
     return this;
   }
@@ -373,14 +366,14 @@
    * @return This stateful service builder.
    */
   public CloudState registerCrudEntity(
-      CrudEntityFactory factory,
-      Descriptors.ServiceDescriptor descriptor,
-      String persistenceId,
-      Descriptors.FileDescriptor... additionalDescriptors) {
+          CrudEntityFactory factory,
+          Descriptors.ServiceDescriptor descriptor,
+          String persistenceId,
+          Descriptors.FileDescriptor... additionalDescriptors) {
     services.put(
-        descriptor.getFullName(),
-        new CrudStatefulService(
-            factory, descriptor, newAnySupport(additionalDescriptors), persistenceId));
+            descriptor.getFullName(),
+            new CrudStatefulService(
+                    factory, descriptor, newAnySupport(additionalDescriptors), persistenceId));
 
     return this;
   }
