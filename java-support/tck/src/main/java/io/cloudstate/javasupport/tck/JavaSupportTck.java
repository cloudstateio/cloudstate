/*
 * Copyright 2019 Lightbend Inc.
 *
 * Licensed under the Apache License, Version 2.0 (the "License");
 * you may not use this file except in compliance with the License.
 * You may obtain a copy of the License at
 *
 *     http://www.apache.org/licenses/LICENSE-2.0
 *
 * Unless required by applicable law or agreed to in writing, software
 * distributed under the License is distributed on an "AS IS" BASIS,
 * WITHOUT WARRANTIES OR CONDITIONS OF ANY KIND, either express or implied.
 * See the License for the specific language governing permissions and
 * limitations under the License.
 */

package io.cloudstate.javasupport.tck;

import com.example.valueentity.shoppingcart.Shoppingcart;
import io.cloudstate.javasupport.CloudState;
<<<<<<< HEAD
import io.cloudstate.javasupport.tck.model.valuebased.ValueEntityTckModelEntity;
import io.cloudstate.javasupport.tck.model.valuebased.ValueEntityTwoEntity;
=======
import io.cloudstate.javasupport.tck.model.action.ActionTckModelBehavior;
import io.cloudstate.javasupport.tck.model.action.ActionTwoBehavior;
>>>>>>> c617820a
import io.cloudstate.javasupport.tck.model.eventsourced.EventSourcedTckModelEntity;
import io.cloudstate.javasupport.tck.model.eventsourced.EventSourcedTwoEntity;
import io.cloudstate.samples.shoppingcart.ShoppingCartEntity;
import io.cloudstate.tck.model.Action;
import io.cloudstate.tck.model.Eventsourced;
import io.cloudstate.tck.model.valueentity.Valueentity;

public final class JavaSupportTck {
  public static final void main(String[] args) throws Exception {
    new CloudState()
<<<<<<< HEAD
        .registerEntity(
            ValueEntityTckModelEntity.class,
            Valueentity.getDescriptor().findServiceByName("ValueEntityTckModel"),
            Valueentity.getDescriptor())
        .registerEntity(
            ValueEntityTwoEntity.class,
            Valueentity.getDescriptor().findServiceByName("ValueEntityTwo"))
        .registerEntity(
            ShoppingCartEntity.class,
            Shoppingcart.getDescriptor().findServiceByName("ShoppingCart"),
            com.example.valueentity.shoppingcart.persistence.Domain.getDescriptor())
=======
        .registerAction(
            new ActionTckModelBehavior(),
            Action.getDescriptor().findServiceByName("ActionTckModel"),
            Action.getDescriptor())
        .registerAction(
            new ActionTwoBehavior(),
            Action.getDescriptor().findServiceByName("ActionTwo"),
            Action.getDescriptor())
>>>>>>> c617820a
        .registerEventSourcedEntity(
            EventSourcedTckModelEntity.class,
            Eventsourced.getDescriptor().findServiceByName("EventSourcedTckModel"),
            Eventsourced.getDescriptor())
        .registerEventSourcedEntity(
            EventSourcedTwoEntity.class,
            Eventsourced.getDescriptor().findServiceByName("EventSourcedTwo"))
        .registerEventSourcedEntity(
            io.cloudstate.samples.eventsourced.shoppingcart.ShoppingCartEntity.class,
            com.example.shoppingcart.Shoppingcart.getDescriptor().findServiceByName("ShoppingCart"),
            com.example.shoppingcart.persistence.Domain.getDescriptor())
        .start()
        .toCompletableFuture()
        .get();
  }
}<|MERGE_RESOLUTION|>--- conflicted
+++ resolved
@@ -18,13 +18,10 @@
 
 import com.example.valueentity.shoppingcart.Shoppingcart;
 import io.cloudstate.javasupport.CloudState;
-<<<<<<< HEAD
 import io.cloudstate.javasupport.tck.model.valuebased.ValueEntityTckModelEntity;
 import io.cloudstate.javasupport.tck.model.valuebased.ValueEntityTwoEntity;
-=======
 import io.cloudstate.javasupport.tck.model.action.ActionTckModelBehavior;
 import io.cloudstate.javasupport.tck.model.action.ActionTwoBehavior;
->>>>>>> c617820a
 import io.cloudstate.javasupport.tck.model.eventsourced.EventSourcedTckModelEntity;
 import io.cloudstate.javasupport.tck.model.eventsourced.EventSourcedTwoEntity;
 import io.cloudstate.samples.shoppingcart.ShoppingCartEntity;
@@ -35,7 +32,6 @@
 public final class JavaSupportTck {
   public static final void main(String[] args) throws Exception {
     new CloudState()
-<<<<<<< HEAD
         .registerEntity(
             ValueEntityTckModelEntity.class,
             Valueentity.getDescriptor().findServiceByName("ValueEntityTckModel"),
@@ -47,7 +43,6 @@
             ShoppingCartEntity.class,
             Shoppingcart.getDescriptor().findServiceByName("ShoppingCart"),
             com.example.valueentity.shoppingcart.persistence.Domain.getDescriptor())
-=======
         .registerAction(
             new ActionTckModelBehavior(),
             Action.getDescriptor().findServiceByName("ActionTckModel"),
@@ -56,7 +51,6 @@
             new ActionTwoBehavior(),
             Action.getDescriptor().findServiceByName("ActionTwo"),
             Action.getDescriptor())
->>>>>>> c617820a
         .registerEventSourcedEntity(
             EventSourcedTckModelEntity.class,
             Eventsourced.getDescriptor().findServiceByName("EventSourcedTckModel"),
