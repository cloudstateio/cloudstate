<<<<<<< HEAD
cloudstate-tck.combinations = [
{
=======
cloudstate-tck.verify = ["Akka native image + Node.js"]
cloudstate-tck.combinations = [{
>>>>>>> 5565fa84
  name = "Akka native image + Node.js"
  tck {
    hostname = "0.0.0.0"
    port = 8090
  }
  proxy {
    port = 9000
    docker-image = "cloudstateio/cloudstate-proxy-native-dev-mode:latest"
  }

  frontend {
    hostname = "127.0.0.1"
    command = ["docker", "run", "--rm", "-p", "127.0.0.1:8080:8080", "cloudstateio/samples-js-shopping-cart"]
    env-vars {
      DEBUG = "cloudstate-*"
    }
  }
},{
  name = "Akka native image + Java"
  tck {
    hostname = "0.0.0.0"
    port = 8090
  }
  proxy {
    port = 9000
    docker-image = "cloudstateio/cloudstate-proxy-native-dev-mode:latest"
  }

  frontend {
    hostname = "127.0.0.1"
    port = 8088
    directory = ${user.dir}/samples/java-shopping-cart
    command = ["java", "-Xmx512M", "-Xms128M", "-jar", "target/scala-2.12/java-shopping-cart.jar"]
    env-vars {
      HOST = "127.0.0.1"
      PORT = "8088"
    }
  }
},{
  name = "Akka native image + Scala"
  tck {
    hostname = "0.0.0.0"
    port = 8090
  }
  proxy {
    port = 9000
    docker-image = "cloudstateio/cloudstate-proxy-native-dev-mode:latest"
  }

  frontend {
    hostname = "127.0.0.1"
    port = 8088
    directory = ${user.dir}/samples/scala-shopping-cart
    command = ["java","-Xmx512M", "-Xms128M", "-jar", "target/scala-2.12/scala-shopping-cart.jar"]
    env-vars {
      HOST = "127.0.0.1"
      PORT = "8088"
    }
  }
},{
  name = "Akka native image + Go"
  tck {
    hostname = "0.0.0.0"
    port = 8090
  }
  proxy {
    port = 9000
    docker-image = "cloudstateio/cloudstate-proxy-native-dev-mode:latest"
  }

  frontend {
    hostname = "127.0.0.1"
    port = 8080
    directory = ${user.dir}
    command = ["docker", "run", "--rm", "-p", "127.0.0.1:8080:8080", "gcr.io/mrcllnz/cloudstate-go-tck:latest"]
    env-vars {
      HOST = "127.0.0.1"
      PORT = "8080"
    }
  }
},{
  name = "Akka native image + Kotlin"
  tck {
    hostname = "0.0.0.0"
    port = 8090
  }
  proxy {
    port = 9000
    docker-image = "cloudstateio/cloudstate-proxy-native-dev-mode:latest"
  }

  frontend {
    hostname = "127.0.0.1"
    port = 8088
    directory = ${user.dir}
    command = ["docker", "run", "--rm", "-p", "127.0.0.1:8088:8080", "sleipnir/shopping-cart:latest"]
    env-vars {
      HOST = "127.0.0.1"
      PORT = "8088"
    }
  }
}]<|MERGE_RESOLUTION|>--- conflicted
+++ resolved
@@ -1,10 +1,4 @@
-<<<<<<< HEAD
-cloudstate-tck.combinations = [
-{
-=======
-cloudstate-tck.verify = ["Akka native image + Node.js"]
 cloudstate-tck.combinations = [{
->>>>>>> 5565fa84
   name = "Akka native image + Node.js"
   tck {
     hostname = "0.0.0.0"
