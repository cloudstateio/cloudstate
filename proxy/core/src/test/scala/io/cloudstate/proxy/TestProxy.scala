/*
 * Copyright 2019 Lightbend Inc.
 *
 * Licensed under the Apache License, Version 2.0 (the "License");
 * you may not use this file except in compliance with the License.
 * You may obtain a copy of the License at
 *
 *     http://www.apache.org/licenses/LICENSE-2.0
 *
 * Unless required by applicable law or agreed to in writing, software
 * distributed under the License is distributed on an "AS IS" BASIS,
 * WITHOUT WARRANTIES OR CONDITIONS OF ANY KIND, either express or implied.
 * See the License for the specific language governing permissions and
 * limitations under the License.
 */

package io.cloudstate.proxy

import akka.actor.ActorSystem
import akka.testkit.TestEvent.Mute
import akka.testkit.{EventFilter, TestKit}
import com.typesafe.config.{Config, ConfigFactory}
import io.cloudstate.protocol.crdt.Crdt
import io.cloudstate.protocol.entity.ProxyInfo
import io.cloudstate.protocol.event_sourced.EventSourced
import io.cloudstate.protocol.action.ActionProtocol
import io.cloudstate.testkit.Sockets
import java.net.{ConnectException, Socket}

import io.cloudstate.protocol.crud.Crud

import scala.concurrent.duration._

object TestProxy {
  def apply(servicePort: Int): TestProxy = new TestProxy(servicePort)
}

class TestProxy(servicePort: Int) {
  val port: Int = Sockets.temporaryLocalPort()

  val config: Config = ConfigFactory.load(ConfigFactory.parseString(s"""
    include "dev-mode"
    akka {
      loglevel = ERROR
      loggers = ["akka.testkit.TestEventListener"]
      coordinated-shutdown.exit-jvm = off
      remote.artery.canonical.port = 0
      remote.artery.bind.port = ""
    }
    cloudstate.proxy {
      http-port = $port
      user-function-port = $servicePort
    }
  """))

<<<<<<< HEAD
  val info: ProxyInfo =
    EntityDiscoveryManager.proxyInfo(Seq(Crdt.name, StatelessFunction.name, EventSourced.name, Crud.name))
=======
  val info: ProxyInfo = EntityDiscoveryManager.proxyInfo(Seq(Crdt.name, ActionProtocol.name, EventSourced.name))
>>>>>>> 3f51da6f

  val system: ActorSystem = CloudStateProxyMain.start(config)

  def isOnline: Boolean =
    try {
      new Socket("localhost", port).close()
      true
    } catch {
      case _: ConnectException => false
    }

  def expectOnline(): Unit = TestKit.awaitCond(isOnline, max = 10.seconds)

  def expectLogError[T](message: String)(block: => T): T =
    EventFilter.error(message, occurrences = 1).intercept(block)(system)

  def terminate(): Unit = {
    system.eventStream.publish(Mute(EventFilter.warning(pattern = ".*received dead letter.*")))
    system.eventStream.publish(Mute(EventFilter.warning(pattern = ".*unhandled message.*")))
    TestKit.shutdownActorSystem(system)
  }
}<|MERGE_RESOLUTION|>--- conflicted
+++ resolved
@@ -53,12 +53,8 @@
     }
   """))
 
-<<<<<<< HEAD
   val info: ProxyInfo =
-    EntityDiscoveryManager.proxyInfo(Seq(Crdt.name, StatelessFunction.name, EventSourced.name, Crud.name))
-=======
-  val info: ProxyInfo = EntityDiscoveryManager.proxyInfo(Seq(Crdt.name, ActionProtocol.name, EventSourced.name))
->>>>>>> 3f51da6f
+    EntityDiscoveryManager.proxyInfo(Seq(Crdt.name, ActionProtocol.name, EventSourced.name, Crud.name))
 
   val system: ActorSystem = CloudStateProxyMain.start(config)
 
